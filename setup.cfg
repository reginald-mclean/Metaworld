[tool:pytest]
<<<<<<< HEAD
adopts = -n auto -s
=======
addopts = -n 1 -s
>>>>>>> 63655f9a
markers =
    large: marks tests as large (deselect with '-m "not large"')
    skip_on_ci: marks tests that should be skipped on the CI<|MERGE_RESOLUTION|>--- conflicted
+++ resolved
@@ -1,9 +1,5 @@
 [tool:pytest]
-<<<<<<< HEAD
-adopts = -n auto -s
-=======
 addopts = -n 1 -s
->>>>>>> 63655f9a
 markers =
     large: marks tests as large (deselect with '-m "not large"')
     skip_on_ci: marks tests that should be skipped on the CI