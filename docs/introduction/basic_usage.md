--- conflicted
+++ resolved
@@ -18,24 +18,6 @@
 The ML1 benchmark tests for few-shot adaptation to goal variations within a single task. The ML10 and ML45 both test few-shot adaptation to new tasks. ML10 comprises 10 train tasks with 5 test tasks, while ML45 comprises of 45 training tasks with 5 test tasks.
 
 
-<<<<<<< HEAD
-## Creating Multi-Task Benchmarks
-
-```python
-import gymnasium as gym
-import metaworld
-
-seed = 42 # for reproducibility
-
-env = gym.make('Meta-World/reach-V3', seed=seed) # MT1 with the reach environment
-
-obs, info = env.reset()
-
-a = env.action_space.sample() # randomly sample an action
-obs, reward, truncate, terminate, info = env.step(a) # apply the randomly sampled action
-```
-
-=======
 ### MT1
 ```python
 import gymnasium as gym
@@ -49,7 +31,6 @@
 obs, reward, truncate, terminate, info = env.step(a) # apply the randomly sampled action
 ```
 
->>>>>>> f9190f99
 ### MT10
 MT10 has two different versions that can be returned by gym.make. The first version is the synchronous version of the benchmark where all environments are contained within the same process.
 For users with limited compute resources, the synchronous option needs the least resources.
@@ -66,18 +47,9 @@
 a = env.action_space.sample() # sample an action for each environment
 
 obs, reward, truncate, terminate, info = envs.step(a) # step all 10 environments
-<<<<<<< HEAD
-=======
 ```
 Alternatively, for users with more compute we also provide the asynchronous version of the MT10 benchmark where each environment is isolated in it's own process and must use inter-process messaging via pipes to communicate.
 
-```python
-envs = gym.make('Meta-World/MT10-async', seed=seed) # this returns an Asynchronous Vector Environment with 10 environments
->>>>>>> f9190f99
-```
-Alternatively, for users with more compute we also provide the asynchronous version of the MT10 benchmark where each environment is isolated in it's own process and must use inter-process messaging via pipes to communicate.
-
-<<<<<<< HEAD
 ```python
 envs = gym.make('Meta-World/MT10-async', seed=seed) # this returns an Asynchronous Vector Environment with 10 environments
 ```
@@ -85,25 +57,10 @@
 ### MT50
 MT50 also contains two different versions, a synchronous and an asynchronous version, of the environments.
 ```python
-=======
-### MT50
-MT50 also contains two different versions, a synchronous and an asynchronous version, of the environments.
-```python
->>>>>>> f9190f99
 import gymnasium as gym
 import metaworld
 
 seed = 42
-<<<<<<< HEAD
-
-envs = gym.make('Meta-World/MT50-sync', seed=seed) # this returns a Synchronous Vector Environment with 50 environments
-
-obs, info = envs.reset() # reset all 50 environments
-
-a = env.action_space.sample() # sample an action for each environment
-
-obs, reward, truncate, terminate, info = envs.step(a) # step all 50 environments
-=======
 
 envs = gym.make('Meta-World/MT50-sync', seed=seed) # this returns a Synchronous Vector Environment with 50 environments
 
@@ -116,23 +73,12 @@
 
 ```python
 envs = gym.make('Meta-World/MT50-async', seed=seed) # this returns an Asynchronous Vector Environment with 50 environments
->>>>>>> f9190f99
-```
-
-```python
-envs = gym.make('Meta-World/MT50-async', seed=seed) # this returns an Asynchronous Vector Environment with 50 environments
 ```
 
 
 ## Meta-Learning Benchmarks
 Each Meta-reinforcement learning benchmark has training and testing environments. These environments must be created separately as follows.
 
-<<<<<<< HEAD
-=======
-## Meta-Learning Benchmarks
-Each Meta-reinforcement learning benchmark has training and testing environments. These environments must be created separately as follows.
-
->>>>>>> f9190f99
 ### ML1
 ```python
 import gymnasium as gym
@@ -146,7 +92,6 @@
 # training procedure use train_envs
 # testing procedure use test_envs
 
-<<<<<<< HEAD
 ```
 
 
@@ -157,7 +102,6 @@
 ```python
 import gymnasium as gym
 import metaworld
-
 train_envs = gym.make('Meta-World/ML10-train-sync', seed=seed) # or ML10-train-async
 test_envs = gym.make('Meta-World/ML10-test-sync', seed=seed) # or ML10-test-async
 ```
@@ -165,23 +109,6 @@
 
 ### ML45
 ```python
-=======
-```
-
-
-### ML10
-Similar to the Multi-Task benchmarks, the ML10 and ML45 environments can be run in synchronous or asynchronous modes.
-
-
-```python
-train_envs = gym.make('Meta-World/ML10-train-sync', seed=seed) # or ML10-train-async
-test_envs = gym.make('Meta-World/ML10-test-sync', seed=seed) # or ML10-test-async
-```
-
-
-### ML45
-```python
->>>>>>> f9190f99
 import gymnasium as gym
 import metaworld
 
