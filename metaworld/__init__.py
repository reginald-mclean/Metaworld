"""Proposal for a simple, understandable MetaWorld API."""
import abc
import pickle
from collections import OrderedDict
from typing import List, NamedTuple, Type

import numpy as np

import metaworld.envs.mujoco.env_dict as _env_dict

EnvName = str


class Task(NamedTuple):
    """All data necessary to describe a single MDP.

    Should be passed into a MetaWorldEnv's set_task method.
    """

    env_name: EnvName
    data: bytes  # Contains env parameters like random_init and *a* goal


class MetaWorldEnv:
    """Environment that requires a task before use.

    Takes no arguments to its constructor, and raises an exception if used
    before `set_task` is called.
    """

    def set_task(self, task: Task) -> None:
        """Set the task.

        Raises:
            ValueError: If task.env_name is different from the current task.

        """


class Benchmark(abc.ABC):
    """A Benchmark.

    When used to evaluate an algorithm, only a single instance should be used.
    """

    @abc.abstractmethod
    def __init__(self):
        pass

    @property
    def train_classes(self) -> "OrderedDict[EnvName, Type]":
        """Get all of the environment classes used for training."""
        return self._train_classes

    @property
    def test_classes(self) -> "OrderedDict[EnvName, Type]":
        """Get all of the environment classes used for testing."""
        return self._test_classes

    @property
    def train_tasks(self) -> List[Task]:
        """Get all of the training tasks for this benchmark."""
        return self._train_tasks

    @property
    def test_tasks(self) -> List[Task]:
        """Get all of the test tasks for this benchmark."""
        return self._test_tasks


_ML_OVERRIDE = dict(partially_observable=True)
_MT_OVERRIDE = dict(partially_observable=False)

_N_GOALS = 50


def _encode_task(env_name, data):
    return Task(env_name=env_name, data=pickle.dumps(data))


def _make_tasks(classes, args_kwargs, kwargs_override, seed=None):
    if seed is not None:
        st0 = np.random.get_state()
        np.random.seed(seed)
    tasks = []
<<<<<<< HEAD
    for env_name, args in args_kwargs.items():
        assert len(args["args"]) == 0
        env_cls = classes[env_name]
        env = env_cls()
=======
    for (env_name, args) in args_kwargs.items():
        print(env_name, args)
        assert len(args['args']) == 0
        env = classes[env_name]()
>>>>>>> 63655f9a
        env._freeze_rand_vec = False
        env._set_task_called = True
        rand_vecs = []
        kwargs = args["kwargs"].copy()
        del kwargs["task_id"]
        env._set_task_inner(**kwargs)
        for _ in range(_N_GOALS):
            env.reset()
            rand_vecs.append(env._last_rand_vec)
        unique_task_rand_vecs = np.unique(np.array(rand_vecs), axis=0)
        assert unique_task_rand_vecs.shape[0] == _N_GOALS, unique_task_rand_vecs.shape[0]
        env.close()
        for rand_vec in rand_vecs:
<<<<<<< HEAD
            kwargs = args["kwargs"].copy()
            del kwargs["task_id"]
            kwargs.update(dict(rand_vec=rand_vec, env_cls=env_cls))
=======
            kwargs = args['kwargs'].copy()
            del kwargs['task_id']
            kwargs.update(dict(rand_vec=rand_vec, env_cls=env))
>>>>>>> 63655f9a
            kwargs.update(kwargs_override)
            tasks.append(_encode_task(env_name, kwargs))
        del env
    if seed is not None:
        np.random.set_state(st0)
    return tasks



def _ml1_env_names():
<<<<<<< HEAD
    tasks = list(_env_dict.ML1_V2["train"])
    assert len(tasks) == 50
=======
    tasks = list(_env_dict.ML1_V2['train'])[:25]
    #assert len(tasks) == 50
>>>>>>> 63655f9a
    return tasks


class ML1(Benchmark):
    ENV_NAMES = _ml1_env_names()
    def __init__(self, env_name, seed=None):
        super().__init__()
        if env_name not in _env_dict.ALL_V2_ENVIRONMENTS:
            raise ValueError(f"{env_name} is not a V2 environment")
        train_cls = _env_dict.ML1_TRAIN_TEST_ENVS[env_name]['train']
        test_cls = _env_dict.ML1_TRAIN_TEST_ENVS[env_name]['test']

<<<<<<< HEAD
        self._train_tasks = _make_tasks(
            self._train_classes, {env_name: args_kwargs}, _ML_OVERRIDE, seed=seed
        )
        self._test_tasks = _make_tasks(
            self._test_classes,
            {env_name: args_kwargs},
            _ML_OVERRIDE,
            seed=(seed + 1 if seed is not None else seed),
        )
=======
        self._train_classes = OrderedDict([(env_name, train_cls)])
        self._test_classes = OrderedDict([(env_name, test_cls)])
        args_kwargs = _env_dict.ML1_args_kwargs[env_name]
>>>>>>> 63655f9a

        self._train_tasks = _make_tasks(self._train_classes, {env_name: args_kwargs}, _ML_OVERRIDE, seed=(seed if seed is not None else None))
        tasks_for_cls = None
        for cls in self._train_classes:
            tasks_for_cls = [task for task in self._train_tasks if task.env_name == cls]
            assert len(tasks_for_cls) == _N_GOALS
            self._train_classes[cls].tasks = tasks_for_cls
            self._train_classes[cls].classes = train_cls
            self._train_classes[cls].classes_kwargs = args_kwargs
            self._train_classes[cls]._freeze_rand_vec = True
        self._test_tasks = _make_tasks(self._test_classes, {env_name: args_kwargs}, _ML_OVERRIDE, seed=(seed + 1 if seed is not None else None))
        test_tasks_for_cls = None
        for cls in self._test_classes:
            test_tasks_for_cls = [task for task in self._test_tasks if task.env_name == cls]
            assert len(test_tasks_for_cls) == _N_GOALS
            self._test_classes[cls].tasks = test_tasks_for_cls
            self._test_classes[cls].classes = test_cls
            self._test_classes[cls].classes_kwargs = args_kwargs
            self._test_classes[cls]._freeze_rand_vec = True
        

class MT1(Benchmark):
    ENV_NAMES = _ml1_env_names()

    def __init__(self, env_name, seed=None):
        super().__init__()
        if env_name not in _env_dict.ALL_V2_ENVIRONMENTS:
            raise ValueError(f"{env_name} is not a V2 environment")
        cls = _env_dict.ALL_V2_ENVIRONMENTS[env_name]
        self._train_classes = OrderedDict([(env_name, cls())])
        self._test_classes = OrderedDict([(env_name, cls())])
        args_kwargs = _env_dict.ML1_args_kwargs[env_name]
<<<<<<< HEAD

        self._train_tasks = _make_tasks(
            self._train_classes, {env_name: args_kwargs}, _MT_OVERRIDE, seed=seed
        )
        self._test_tasks = []
=======
        self._train_tasks = _make_tasks(self._train_classes, {env_name: args_kwargs}, _MT_OVERRIDE, seed=seed)
        for cls in self._train_classes:
            tasks_for_cls = [task for task in self._train_tasks if task.env_name == cls]
            assert len(tasks_for_cls) == _N_GOALS
            self._train_classes[cls].tasks = tasks_for_cls
            self._test_classes[cls].tasks = tasks_for_cls
            # because MT envs don't have different test tasks, use the same rand vecs
>>>>>>> 63655f9a


class ML10(Benchmark):
    def __init__(self, seed=None):
        super().__init__()
        self._train_classes = _env_dict.ML10_V2["train"]
        self._test_classes = _env_dict.ML10_V2["test"]
        train_kwargs = _env_dict.ml10_train_args_kwargs
<<<<<<< HEAD
        self._train_tasks = _make_tasks(
            self._train_classes, train_kwargs, _ML_OVERRIDE, seed=seed
        )
        test_kwargs = _env_dict.ml10_test_args_kwargs
        self._test_tasks = _make_tasks(
            self._test_classes, test_kwargs, _ML_OVERRIDE, seed=seed
        )
=======
        test_kwargs = _env_dict.ml10_test_args_kwargs
        print(train_kwargs)
        print(test_kwargs)
        self._train_tasks = _make_tasks(self._train_classes, train_kwargs, _ML_OVERRIDE, seed=seed)
        for cls in self._train_classes:
            tasks_for_cls = [task for task in self._train_tasks if task.env_name == cls]
            assert len(tasks_for_cls) == _N_GOALS
            self._train_tasks.extend(tasks_for_cls)
            self._train_classes[cls].tasks = tasks_for_cls
            self._train_classes[cls].cls = self._train_classes[cls]
            self._train_classes[cls].cls_kwargs = train_kwargs[cls]
            self._train_classes[cls]._freeze_rand_vec = True

        self._test_tasks = _make_tasks(self._test_classes, test_kwargs, _ML_OVERRIDE, seed=seed)
        for cls in self._test_classes:
            tasks_for_cls = [task for task in self._test_tasks if task.env_name == cls]
            assert len(tasks_for_cls) == _N_GOALS
            self._test_tasks.extend(tasks_for_cls)
            self._test_classes[cls].tasks = tasks_for_cls
            self._test_classes[cls].cls = self._test_classes[cls]
            self._test_classes[cls].cls_kwargs = test_kwargs[cls]
            self._test_classes[cls]._freeze_rand_vec = True
>>>>>>> 63655f9a


class ML45(Benchmark):
    def __init__(self, seed=None):
        super().__init__()
<<<<<<< HEAD
        self._train_classes = _env_dict.ML45_V2["train"]
        self._test_classes = _env_dict.ML45_V2["test"]
        train_kwargs = _env_dict.ml45_train_args_kwargs
        self._train_tasks = _make_tasks(
            self._train_classes, train_kwargs, _ML_OVERRIDE, seed=seed
        )
        test_kwargs = _env_dict.ml45_test_args_kwargs
        self._test_tasks = _make_tasks(
            self._test_classes, test_kwargs, _ML_OVERRIDE, seed=seed
        )
=======
        self._train_classes = _env_dict.ML45_V2['train']
        self._test_classes = _env_dict.ML45_V2['test']
        self._test_tasks = []
        self._train_tasks = []
        train_kwargs = _env_dict.ml45_train_args_kwargs
        test_kwargs = _env_dict.ml45_test_args_kwargs

        self._train_tasks = _make_tasks(self._train_classes, train_kwargs, _ML_OVERRIDE, seed=seed)
        for cls in self._train_classes:
            tasks_for_cls = [task for task in self._train_tasks if task.env_name == cls]
            assert len(tasks_for_cls) == _N_GOALS
            self._train_tasks.extend(tasks_for_cls)
            self._train_classes[cls].tasks = tasks_for_cls
            self._train_classes[cls].cls = self._train_classes[cls]
            self._train_classes[cls].cls_kwargs = train_kwargs[cls]
            self._train_classes[cls]._freeze_rand_vec = True

        self._test_tasks = _make_tasks(self._test_classes, test_kwargs, _ML_OVERRIDE, seed=seed)

        for cls in self._test_classes:
            tasks_for_cls = [task for task in self._test_tasks if task.env_name == cls]
            assert len(tasks_for_cls) == _N_GOALS, len(tasks_for_cls)
            self._test_tasks.extend(tasks_for_cls)
            self._test_classes[cls].tasks = tasks_for_cls
            self._test_classes[cls].cls = self._test_classes[cls]
            self._test_classes[cls].cls_kwargs = test_kwargs[cls]
            self._test_classes[cls]._freeze_rand_vec = True
>>>>>>> 63655f9a


class MT10(Benchmark):
    def __init__(self, seed=None):
        super().__init__()
        self._train_classes = _env_dict.MT10_V2
        self._test_classes = OrderedDict()
        train_kwargs = _env_dict.MT10_V2_ARGS_KWARGS
<<<<<<< HEAD
        self._train_tasks = _make_tasks(
            self._train_classes, train_kwargs, _MT_OVERRIDE, seed=seed
        )
=======
        self._train_tasks = _make_tasks(self._train_classes, train_kwargs, _MT_OVERRIDE, seed=seed)
        for cls in self._train_classes:
            tasks_for_cls = [task for task in self._train_tasks if task.env_name == cls]
            assert len(tasks_for_cls) == _N_GOALS
            self._train_classes[cls].tasks = tasks_for_cls
        self._test_classes = []
>>>>>>> 63655f9a
        self._test_tasks = []


class MT50(Benchmark):
    def __init__(self, seed=None):
        super().__init__()
        self._train_classes = _env_dict.MT50_V2
        self._train_tasks = []
        self._test_classes = OrderedDict()
        train_kwargs = _env_dict.MT50_V2_ARGS_KWARGS
<<<<<<< HEAD
        self._train_tasks = _make_tasks(
            self._train_classes, train_kwargs, _MT_OVERRIDE, seed=seed
        )
=======
        self._train_tasks = _make_tasks(self._train_classes, train_kwargs, _MT_OVERRIDE, seed=seed)
        for cls in self._train_classes:
            tasks_for_cls = [task for task in self._train_tasks if task.env_name == cls]
            assert len(tasks_for_cls) == _N_GOALS
            self._train_tasks.extend(tasks_for_cls)
            self._train_classes[cls].tasks = tasks_for_cls
            self._train_classes[cls].cls = self._train_classes[cls]
            self._train_classes[cls].cls_kwargs = train_kwargs[cls]
            self._train_classes[cls]._freeze_rand_vec = True
>>>>>>> 63655f9a
        self._test_tasks = []


__all__ = ["ML1", "MT1", "ML10", "MT10", "ML45", "MT50"]<|MERGE_RESOLUTION|>--- conflicted
+++ resolved
@@ -83,17 +83,10 @@
         st0 = np.random.get_state()
         np.random.seed(seed)
     tasks = []
-<<<<<<< HEAD
-    for env_name, args in args_kwargs.items():
-        assert len(args["args"]) == 0
-        env_cls = classes[env_name]
-        env = env_cls()
-=======
     for (env_name, args) in args_kwargs.items():
         print(env_name, args)
         assert len(args['args']) == 0
         env = classes[env_name]()
->>>>>>> 63655f9a
         env._freeze_rand_vec = False
         env._set_task_called = True
         rand_vecs = []
@@ -107,15 +100,9 @@
         assert unique_task_rand_vecs.shape[0] == _N_GOALS, unique_task_rand_vecs.shape[0]
         env.close()
         for rand_vec in rand_vecs:
-<<<<<<< HEAD
-            kwargs = args["kwargs"].copy()
-            del kwargs["task_id"]
-            kwargs.update(dict(rand_vec=rand_vec, env_cls=env_cls))
-=======
             kwargs = args['kwargs'].copy()
             del kwargs['task_id']
             kwargs.update(dict(rand_vec=rand_vec, env_cls=env))
->>>>>>> 63655f9a
             kwargs.update(kwargs_override)
             tasks.append(_encode_task(env_name, kwargs))
         del env
@@ -126,13 +113,8 @@
 
 
 def _ml1_env_names():
-<<<<<<< HEAD
     tasks = list(_env_dict.ML1_V2["train"])
     assert len(tasks) == 50
-=======
-    tasks = list(_env_dict.ML1_V2['train'])[:25]
-    #assert len(tasks) == 50
->>>>>>> 63655f9a
     return tasks
 
 
@@ -145,21 +127,9 @@
         train_cls = _env_dict.ML1_TRAIN_TEST_ENVS[env_name]['train']
         test_cls = _env_dict.ML1_TRAIN_TEST_ENVS[env_name]['test']
 
-<<<<<<< HEAD
-        self._train_tasks = _make_tasks(
-            self._train_classes, {env_name: args_kwargs}, _ML_OVERRIDE, seed=seed
-        )
-        self._test_tasks = _make_tasks(
-            self._test_classes,
-            {env_name: args_kwargs},
-            _ML_OVERRIDE,
-            seed=(seed + 1 if seed is not None else seed),
-        )
-=======
         self._train_classes = OrderedDict([(env_name, train_cls)])
         self._test_classes = OrderedDict([(env_name, test_cls)])
         args_kwargs = _env_dict.ML1_args_kwargs[env_name]
->>>>>>> 63655f9a
 
         self._train_tasks = _make_tasks(self._train_classes, {env_name: args_kwargs}, _ML_OVERRIDE, seed=(seed if seed is not None else None))
         tasks_for_cls = None
@@ -179,7 +149,7 @@
             self._test_classes[cls].classes = test_cls
             self._test_classes[cls].classes_kwargs = args_kwargs
             self._test_classes[cls]._freeze_rand_vec = True
-        
+
 
 class MT1(Benchmark):
     ENV_NAMES = _ml1_env_names()
@@ -192,13 +162,7 @@
         self._train_classes = OrderedDict([(env_name, cls())])
         self._test_classes = OrderedDict([(env_name, cls())])
         args_kwargs = _env_dict.ML1_args_kwargs[env_name]
-<<<<<<< HEAD
-
-        self._train_tasks = _make_tasks(
-            self._train_classes, {env_name: args_kwargs}, _MT_OVERRIDE, seed=seed
-        )
-        self._test_tasks = []
-=======
+
         self._train_tasks = _make_tasks(self._train_classes, {env_name: args_kwargs}, _MT_OVERRIDE, seed=seed)
         for cls in self._train_classes:
             tasks_for_cls = [task for task in self._train_tasks if task.env_name == cls]
@@ -206,7 +170,6 @@
             self._train_classes[cls].tasks = tasks_for_cls
             self._test_classes[cls].tasks = tasks_for_cls
             # because MT envs don't have different test tasks, use the same rand vecs
->>>>>>> 63655f9a
 
 
 class ML10(Benchmark):
@@ -215,18 +178,8 @@
         self._train_classes = _env_dict.ML10_V2["train"]
         self._test_classes = _env_dict.ML10_V2["test"]
         train_kwargs = _env_dict.ml10_train_args_kwargs
-<<<<<<< HEAD
-        self._train_tasks = _make_tasks(
-            self._train_classes, train_kwargs, _ML_OVERRIDE, seed=seed
-        )
+
         test_kwargs = _env_dict.ml10_test_args_kwargs
-        self._test_tasks = _make_tasks(
-            self._test_classes, test_kwargs, _ML_OVERRIDE, seed=seed
-        )
-=======
-        test_kwargs = _env_dict.ml10_test_args_kwargs
-        print(train_kwargs)
-        print(test_kwargs)
         self._train_tasks = _make_tasks(self._train_classes, train_kwargs, _ML_OVERRIDE, seed=seed)
         for cls in self._train_classes:
             tasks_for_cls = [task for task in self._train_tasks if task.env_name == cls]
@@ -246,24 +199,12 @@
             self._test_classes[cls].cls = self._test_classes[cls]
             self._test_classes[cls].cls_kwargs = test_kwargs[cls]
             self._test_classes[cls]._freeze_rand_vec = True
->>>>>>> 63655f9a
+
 
 
 class ML45(Benchmark):
     def __init__(self, seed=None):
         super().__init__()
-<<<<<<< HEAD
-        self._train_classes = _env_dict.ML45_V2["train"]
-        self._test_classes = _env_dict.ML45_V2["test"]
-        train_kwargs = _env_dict.ml45_train_args_kwargs
-        self._train_tasks = _make_tasks(
-            self._train_classes, train_kwargs, _ML_OVERRIDE, seed=seed
-        )
-        test_kwargs = _env_dict.ml45_test_args_kwargs
-        self._test_tasks = _make_tasks(
-            self._test_classes, test_kwargs, _ML_OVERRIDE, seed=seed
-        )
-=======
         self._train_classes = _env_dict.ML45_V2['train']
         self._test_classes = _env_dict.ML45_V2['test']
         self._test_tasks = []
@@ -291,7 +232,6 @@
             self._test_classes[cls].cls = self._test_classes[cls]
             self._test_classes[cls].cls_kwargs = test_kwargs[cls]
             self._test_classes[cls]._freeze_rand_vec = True
->>>>>>> 63655f9a
 
 
 class MT10(Benchmark):
@@ -300,18 +240,13 @@
         self._train_classes = _env_dict.MT10_V2
         self._test_classes = OrderedDict()
         train_kwargs = _env_dict.MT10_V2_ARGS_KWARGS
-<<<<<<< HEAD
-        self._train_tasks = _make_tasks(
-            self._train_classes, train_kwargs, _MT_OVERRIDE, seed=seed
-        )
-=======
+
         self._train_tasks = _make_tasks(self._train_classes, train_kwargs, _MT_OVERRIDE, seed=seed)
         for cls in self._train_classes:
             tasks_for_cls = [task for task in self._train_tasks if task.env_name == cls]
             assert len(tasks_for_cls) == _N_GOALS
             self._train_classes[cls].tasks = tasks_for_cls
         self._test_classes = []
->>>>>>> 63655f9a
         self._test_tasks = []
 
 
@@ -322,11 +257,6 @@
         self._train_tasks = []
         self._test_classes = OrderedDict()
         train_kwargs = _env_dict.MT50_V2_ARGS_KWARGS
-<<<<<<< HEAD
-        self._train_tasks = _make_tasks(
-            self._train_classes, train_kwargs, _MT_OVERRIDE, seed=seed
-        )
-=======
         self._train_tasks = _make_tasks(self._train_classes, train_kwargs, _MT_OVERRIDE, seed=seed)
         for cls in self._train_classes:
             tasks_for_cls = [task for task in self._train_tasks if task.env_name == cls]
@@ -336,7 +266,6 @@
             self._train_classes[cls].cls = self._train_classes[cls]
             self._train_classes[cls].cls_kwargs = train_kwargs[cls]
             self._train_classes[cls]._freeze_rand_vec = True
->>>>>>> 63655f9a
         self._test_tasks = []
 
 
