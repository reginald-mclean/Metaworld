"""A set of reward utilities written by the authors of dm_control."""

import numpy as np

# The value returned by tolerance() at `margin` distance from `bounds` interval.
_DEFAULT_VALUE_AT_MARGIN = 0.1


def _sigmoids(x, value_at_1, sigmoid):
    """Returns 1 when `x` == 0, between 0 and 1 otherwise.

    Args:
        x: A scalar or numpy array.
        value_at_1: A float between 0 and 1 specifying the output when `x` == 1.
        sigmoid: String, choice of sigmoid type.

    Returns:
        A numpy array with values between 0.0 and 1.0.

    Raises:
        ValueError: If not 0 < `value_at_1` < 1, except for `linear`, `cosine` and
        `quadratic` sigmoids which allow `value_at_1` == 0.
        ValueError: If `sigmoid` is of an unknown type.
    """
    if sigmoid in ("cosine", "linear", "quadratic"):
        if not 0 <= value_at_1 < 1:
            raise ValueError(
                "`value_at_1` must be nonnegative and smaller than 1, "
                "got {}.".format(value_at_1)
            )
    else:
        if not 0 < value_at_1 < 1:
            raise ValueError(
                "`value_at_1` must be strictly between 0 and 1, "
                "got {}.".format(value_at_1)
            )

    if sigmoid == "gaussian":
        scale = np.sqrt(-2 * np.log(value_at_1))
        return np.exp(-0.5 * (x * scale) ** 2)

    elif sigmoid == "hyperbolic":
        scale = np.arccosh(1 / value_at_1)
        return 1 / np.cosh(x * scale)

    elif sigmoid == "long_tail":
        scale = np.sqrt(1 / value_at_1 - 1)
        return 1 / ((x * scale) ** 2 + 1)

    elif sigmoid == "reciprocal":
        scale = 1 / value_at_1 - 1
        return 1 / (abs(x) * scale + 1)

    elif sigmoid == "cosine":
        scale = np.arccos(2 * value_at_1 - 1) / np.pi
        scaled_x = x * scale
        return np.where(abs(scaled_x) < 1, (1 + np.cos(np.pi * scaled_x)) / 2, 0.0)

    elif sigmoid == "linear":
        scale = 1 - value_at_1
        scaled_x = x * scale
        return np.where(abs(scaled_x) < 1, 1 - scaled_x, 0.0)

    elif sigmoid == "quadratic":
        scale = np.sqrt(1 - value_at_1)
        scaled_x = x * scale
        return np.where(abs(scaled_x) < 1, 1 - scaled_x**2, 0.0)

    elif sigmoid == "tanh_squared":
        scale = np.arctanh(np.sqrt(1 - value_at_1))
        return 1 - np.tanh(x * scale) ** 2

    else:
        raise ValueError(f"Unknown sigmoid type {sigmoid!r}.")


<<<<<<< HEAD
def tolerance(
    x,
    bounds=(0.0, 0.0),
    margin=0.0,
    sigmoid="gaussian",
    value_at_margin=_DEFAULT_VALUE_AT_MARGIN,
):
=======
def tolerance(x,
              bounds=(0.0, 0.0),
              margin=0.0,
              sigmoid='gaussian',
              value_at_margin=0.1):
>>>>>>> 63655f9a
    """Returns 1 when `x` falls inside the bounds, between 0 and 1 otherwise.

    Args:
        x: A scalar or numpy array.
        bounds: A tuple of floats specifying inclusive `(lower, upper)` bounds for
        the target interval. These can be infinite if the interval is unbounded
        at one or both ends, or they can be equal to one another if the target
        value is exact.
        margin: Float. Parameter that controls how steeply the output decreases as
        `x` moves out-of-bounds.
        * If `margin == 0` then the output will be 0 for all values of `x`
            outside of `bounds`.
        * If `margin > 0` then the output will decrease sigmoidally with
            increasing distance from the nearest bound.
        sigmoid: String, choice of sigmoid type. Valid values are: 'gaussian',
        'linear', 'hyperbolic', 'long_tail', 'cosine', 'tanh_squared'.
        value_at_margin: A float between 0 and 1 specifying the output value when
        the distance from `x` to the nearest bound is equal to `margin`. Ignored
        if `margin == 0`.

    Returns:
        A float or numpy array with values between 0.0 and 1.0.

    Raises:
        ValueError: If `bounds[0] > bounds[1]`.
        ValueError: If `margin` is negative.
    """
    lower, upper = bounds
    if lower > upper:
        raise ValueError("Lower bound must be <= upper bound.")
    if margin < 0:
        raise ValueError(f"`margin` must be non-negative. Current value: {margin}")

    in_bounds = np.logical_and(lower <= x, x <= upper)
    if margin == 0:
        value = np.where(in_bounds, 1.0, 0.0)
    else:
        d = np.where(x < lower, lower - x, x - upper) / margin
        value = np.where(in_bounds, 1.0, _sigmoids(d, value_at_margin, sigmoid))

    return float(value) if np.isscalar(x) else value


def inverse_tolerance(x, bounds=(0.0, 0.0), margin=0.0, sigmoid="reciprocal"):
    """Returns 0 when `x` falls inside the bounds, between 1 and 0 otherwise.

    Args:
        x: A scalar or numpy array.
        bounds: A tuple of floats specifying inclusive `(lower, upper)` bounds for
        the target interval. These can be infinite if the interval is unbounded
        at one or both ends, or they can be equal to one another if the target
        value is exact.
        margin: Float. Parameter that controls how steeply the output decreases as
        `x` moves out-of-bounds.
        * If `margin == 0` then the output will be 0 for all values of `x`
            outside of `bounds`.
        * If `margin > 0` then the output will decrease sigmoidally with
            increasing distance from the nearest bound.
        sigmoid: String, choice of sigmoid type. Valid values are: 'gaussian',
        'linear', 'hyperbolic', 'long_tail', 'cosine', 'tanh_squared'.
        value_at_margin: A float between 0 and 1 specifying the output value when
        the distance from `x` to the nearest bound is equal to `margin`. Ignored
        if `margin == 0`.

    Returns:
        A float or numpy array with values between 0.0 and 1.0.

    Raises:
        ValueError: If `bounds[0] > bounds[1]`.
        ValueError: If `margin` is negative.
    """
    bound = tolerance(
        x, bounds=bounds, margin=margin, sigmoid=sigmoid, value_at_margin=0
    )
    return 1 - bound


def rect_prism_tolerance(curr, zero, one):
    """Computes a reward if curr is inside a rectangular prism region.

    The 3d points curr and zero specify 2 diagonal corners of a rectangular
    prism that represents the decreasing region.

    one represents the corner of the prism that has a reward of 1.
    zero represents the diagonal opposite corner of the prism that has a reward
        of 0.
    Curr is the point that the prism reward region is being applied for.

    Args:
        curr(np.ndarray): The point whose reward is being assessed.
            shape is (3,).
        zero(np.ndarray): One corner of the rectangular prism, with reward 0.
            shape is (3,)
        one(np.ndarray): The diagonal opposite corner of one, with reward 1.
            shape is (3,)
    """
    in_range = lambda a, b, c: float(b <= a <= c) if c >= b else float(c <= a <= b)
    in_prism = (
        in_range(curr[0], zero[0], one[0])
        and in_range(curr[1], zero[1], one[1])
        and in_range(curr[2], zero[2], one[2])
    )
    if in_prism:
        diff = one - zero
        x_scale = (curr[0] - zero[0]) / diff[0]
        y_scale = (curr[1] - zero[1]) / diff[1]
        z_scale = (curr[2] - zero[2]) / diff[2]
        return x_scale * y_scale * z_scale
        # return 0.01
    else:
        return 1.0


def hamacher_product(a, b):
    """The hamacher (t-norm) product of a and b.

    computes (a * b) / ((a + b) - (a * b))

    Args:
        a (float): 1st term of hamacher product.
        b (float): 2nd term of hamacher product.

    Raises:
        ValueError: a and b must range between 0 and 1

    Returns:
        float: The hammacher product of a and b
    """
    if not ((0.0 <= a <= 1.0) and (0.0 <= b <= 1.0)):
        raise ValueError("a and b must range between 0 and 1")

    denominator = a + b - (a * b)
    h_prod = ((a * b) / denominator) if denominator > 0 else 0

    assert 0.0 <= h_prod <= 1.0
    return h_prod<|MERGE_RESOLUTION|>--- conflicted
+++ resolved
@@ -73,8 +73,6 @@
     else:
         raise ValueError(f"Unknown sigmoid type {sigmoid!r}.")
 
-
-<<<<<<< HEAD
 def tolerance(
     x,
     bounds=(0.0, 0.0),
@@ -82,13 +80,6 @@
     sigmoid="gaussian",
     value_at_margin=_DEFAULT_VALUE_AT_MARGIN,
 ):
-=======
-def tolerance(x,
-              bounds=(0.0, 0.0),
-              margin=0.0,
-              sigmoid='gaussian',
-              value_at_margin=0.1):
->>>>>>> 63655f9a
     """Returns 1 when `x` falls inside the bounds, between 0 and 1 otherwise.
 
     Args:
