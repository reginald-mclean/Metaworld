--- conflicted
+++ resolved
@@ -1,232 +1,224 @@
-<mujocoinclude>
-  <!--
-  Usage:
-
-  <mujoco>
-  	<compiler meshdir="../meshes/sawyer" ...></compiler>
-  	<include file="shared_config.xml"></include>
-      (new stuff)
-  	<worldbody>
-  		<include file="sawyer_xyz_base.xml"></include>
-          (new stuff)
-  	</worldbody>
-  </mujoco>
-  -->
-
-      <camera pos="0 0.5 1.5" name="topview" />
-      <camera name="corner" mode="fixed" pos="-1.1 -0.4 0.6" xyaxes="-1 1 0 -0.2 -0.2 -1"/>
-      <camera name="corner2" mode="fixed" pos="1.1 -0.4 0.6" euler="3.9 2.3 3.7"/>
-      <!--<geom name="floor" type="plane" pos="0 0 -.9" size="10 10 10"-->
-            <!--rgba="0 0 0 1" contype="15" conaffinity="15" />-->
-      <!--<geom name="tableTop" type="box" pos="0 0.6 -0.45" size="0.4 0.2 0.45"
-            rgba=".6 .6 .5 1" contype="15" conaffinity="15" />-->
-      <!-- <geom name="tableTop" type="plane" pos="0 0.6 0" size="0.4 0.4 0.5" -->
-            <!-- rgba=".6 .6 .5 1" contype="1" conaffinity="1" friction="2 0.1 0.002" material="light_wood_v3"/> -->
-
-      <body name="base" childclass="xyz_base" pos="0 0 0">
-          <site name="basesite" pos="0 0 0" size="0.01" />
-          <inertial pos="0 0 0" mass="0" diaginertia="0 0 0" />
-          <body name="controller_box" pos="0 0 0">
-              <inertial pos="-0.325 0 -0.38" mass="46.64" diaginertia="1.71363 1.27988 0.809981" />
-              <geom size="0.11 0.2 0.265" pos="-0.325 0 -0.38" type="box" rgba="0.2 0.2 0.2 1"/>
-          </body>
-          <body name="pedestal_feet" pos="0 0 0">
-              <inertial pos="-0.1225 0 -0.758" mass="167.09" diaginertia="8.16095 9.59375 15.0785" />
-              <geom size="0.385 0.35 0.155" pos="-0.1225 0 -0.758" type="box" rgba="0.2 0.2 0.2 1"
-                    contype="0"
-                    conaffinity="0"
-              />
-          </body>
-          <body name="torso" pos="0 0 0">
-              <inertial pos="0 0 0" mass="0.0001" diaginertia="1e-08 1e-08 1e-08" />
-              <geom size="0.05 0.05 0.05" type="box" contype="0" conaffinity="0" group="1" rgba="0.2 0.2 0.2 1" />
-          </body>
-          <body name="pedestal" pos="0 0 0">
-              <inertial pos="0 0 0" quat="0.659267 -0.259505 -0.260945 0.655692" mass="60.864" diaginertia="6.0869 5.81635 4.20915" />
-              <geom pos="0.26 0.345 -0.91488" quat="0.5 0.5 -0.5 -0.5" type="mesh" contype="0" conaffinity="0" group="1" rgba="0.2 0.2 0.2 1" mesh="pedestal" />
-              <geom size="0.18 0.31" pos="-0.02 0 -0.29" type="cylinder" rgba="0.2 0.2 0.2 0" />
-          </body>
-          <body name="right_arm_base_link" pos="0 0 0">
-              <inertial pos="-0.0006241 -2.8025e-05 0.065404" quat="-0.209285 0.674441 0.227335 0.670558" mass="2.0687" diaginertia="0.00740351 0.00681776 0.00672942" />
-              <geom type="mesh" contype="0" conaffinity="0" group="1" rgba="0.5 0.1 0.1 1" mesh="base" />
-              <geom size="0.08 0.12" pos="0 0 0.12" type="cylinder" rgba="0.5 0.1 0.1 0" />
-              <body name="right_l0" pos="0 0 0.08">
-                  <inertial pos="0.024366 0.010969 0.14363" quat="0.894823 0.00899958 -0.170275 0.412573" mass="5.3213" diaginertia="0.0651588 0.0510944 0.0186218" />
-                  <joint name="right_j0" pos="0 0 0" axis="0 0 1" limited="true" range="-3.0503 3.0503" damping="10"/>
-                  <geom type="mesh" contype="0" conaffinity="0" group="1" rgba="0.5 0.1 0.1 1" mesh="l0" />
-                  <body name="head" pos="0 0 0.2965">
-                      <inertial pos="0.0053207 -2.6549e-05 0.1021" quat="0.999993 7.08405e-05 -0.00359857 -0.000626247" mass="1.5795" diaginertia="0.0118334 0.00827089 0.00496574" />
-                      <!-- <joint name="head_pan" pos="0 0 0" axis="0 0 1" limited="true" range="-5.0952 0.9064" damping="10"/> -->
-                      <geom type="mesh" contype="0" conaffinity="0" group="1" rgba="0.5 0.1 0.1 1" mesh="head" />
-                      <!-- <geom size="0.18" pos="0 0 0.08" rgba="0.5 0.1 0.1 0" /> -->
-                      <body name="screen" pos="0.03 0 0.105" quat="0.5 0.5 0.5 0.5">
-                          <inertial pos="0 0 0" mass="0.0001" diaginertia="1e-08 1e-08 1e-08" />
-                          <geom size="0.12 0.07 0.001" type="box" contype="0" conaffinity="0" group="1" rgba="0.2 0.2 0.2 0" />
-                          <!-- <geom size="0.001" rgba="0.2 0.2 0.2 0" /> -->
-                      </body>
-                      <body name="head_camera" pos="0.0228027 0 0.216572" quat="0.342813 -0.618449 0.618449 -0.342813">
-                          <inertial pos="0.0228027 0 0.216572" quat="0.342813 -0.618449 0.618449 -0.342813" mass="0" diaginertia="0 0 0" />
-                          <site name="headsite" pos="0 0 0" size="0.01" />
-                      </body>
-                  </body>
-                  <body name="right_torso_itb" pos="-0.055 0 0.22" quat="0.707107 0 -0.707107 0">
-                      <inertial pos="0 0 0" mass="0.0001" diaginertia="1e-08 1e-08 1e-08" />
-                  </body>
-                  <body name="right_l1" pos="0.081 0.05 0.237" quat="0.5 -0.5 0.5 0.5">
-                      <inertial pos="-0.0030849 -0.026811 0.092521" quat="0.424888 0.891987 0.132364 -0.0794296" mass="4.505" diaginertia="0.0224339 0.0221624 0.0097097" />
-                      <!--<joint name="right_j1" pos="0 0 0" axis="0 0 1" limited="true" range="-3.8095 2.2736" damping="10"/>-->
-                      <joint name="right_j1" pos="0 0 0" axis="0 0 1"
-                             limited="true" range="-3.8 -0.5"
-                             damping="10"/>
-                      <!--<joint name="right_j1" pos="0 0 0" axis="0 0 1" limited="true" range="0.8095 2.2736" damping="10"/>-->
-                      <geom type="mesh" contype="0" conaffinity="0" group="1" rgba="0.5 0.1 0.1 1" mesh="l1" />
-                      <!-- <geom size="0.07" pos="0 0 0.1225" rgba="0.5 0.1 0.1 0" /> -->
-                      <body name="right_l2" pos="0 -0.14 0.1425" quat="0.707107 0.707107 0 0">
-                          <inertial pos="-0.00016044 -0.014967 0.13582" quat="0.707831 -0.0524761 0.0516007 0.702537" mass="1.745" diaginertia="0.0257928 0.025506 0.00292515" />
-                          <joint name="right_j2" pos="0 0 0" axis="0 0 1" limited="true" range="-3.0426 3.0426" damping="10"/>
-                          <geom type="mesh" contype="0" conaffinity="0" group="1" rgba="0.5 0.1 0.1 1" mesh="l2" />
-                          <geom size="0.06 0.17" pos="0 0 0.08" type="cylinder" rgba="0.5 0.1 0.1 0" />
-                          <body name="right_l3" pos="0 -0.042 0.26" quat="0.707107 -0.707107 0 0">
-                              <site name="armsite" pos="0 0 0" size="0.01" />
-                              <inertial pos="-0.0048135 -0.0281 -0.084154" quat="0.902999 0.385391 -0.0880901 0.168247" mass="2.5097" diaginertia="0.0102404 0.0096997 0.00369622" />
-                              <joint name="right_j3" pos="0 0 0" axis="0 0 1" limited="true" range="-3.0439 3.0439" damping="10"/>
-                              <geom type="mesh" contype="0" conaffinity="0" group="1" rgba="0.5 0.1 0.1 1" mesh="l3" />
-                              <!-- <geom size="0.06" pos="0 -0.01 -0.12" rgba="0.5 0.1 0.1 0" /> -->
-                              <body name="right_l4" pos="0 -0.125 -0.1265" quat="0.707107 0.707107 0 0">
-                                  <inertial pos="-0.0018844 0.0069001 0.1341" quat="0.803612 0.031257 -0.0298334 0.593582" mass="1.1136" diaginertia="0.0136549 0.0135493 0.00127353" />
-                                  <joint name="right_j4" pos="0 0 0" axis="0 0 1" limited="true" range="-2.9761 2.9761" damping="10" />
-                                  <geom type="mesh" contype="0" conaffinity="0" group="1" rgba="0.5 0.1 0.1 1" mesh="l4" />
-                                  <geom size="0.045 0.15" pos="0 0 0.11" type="cylinder" rgba="0.5 0.1 0.1 0" />
-                                  <body name="right_arm_itb" pos="-0.055 0 0.075" quat="0.707107 0 -0.707107 0">
-                                      <inertial pos="0 0 0" mass="0.0001" diaginertia="1e-08 1e-08 1e-08" />
-                                  </body>
-                                  <body name="right_l5" pos="0 0.031 0.275" quat="0.707107 -0.707107 0 0">
-                                      <inertial pos="0.0061133 -0.023697 0.076416" quat="0.404076 0.9135 0.0473125 0.00158335" mass="1.5625" diaginertia="0.00474131 0.00422857 0.00190672" />
-                                      <joint name="right_j5" pos="0 0 0" axis="0 0 1" limited="true" range="-2.9761 2.9761" damping="10"/>
-                                      <geom type="mesh" contype="0" conaffinity="0" group="1" rgba="0.5 0.1 0.1 1" mesh="l5" />
-                                      <!-- <geom size="0.06" pos="0 0 0.1" rgba="0.5 0.1 0.1 0" /> -->
-                                      <body name="right_hand_camera" pos="0.039552 -0.033 0.0695" quat="0.707107 0 0.707107 0">
-                                          <inertial pos="0.039552 -0.033 0.0695" quat="0.707107 0 0.707107 0" mass="0" diaginertia="0 0 0" />
-                                      </body>
-                                      <body name="right_wrist" pos="0 0 0.10541" quat="0.707107 0.707107 0 0">
-                                          <inertial pos="0 0 0.10541" quat="0.707107 0.707107 0 0" mass="0" diaginertia="0 0 0" />
-                                      </body>
-                                      <body name="right_l6" pos="0 -0.11 0.1053" quat="0.0616248 0.06163 -0.704416 0.704416">
-                                          <inertial pos="-8.0726e-06 0.0085838 -0.0049566" quat="0.479044 0.515636 -0.513069 0.491322" mass="0.3292" diaginertia="0.000360258 0.000311068 0.000214974" />
-                                          <joint name="right_j6" pos="0 0 0" axis="0 0 1" limited="true" range="-4.7124 4.7124" damping="10"/>
-                                          <geom type="mesh" contype="4" conaffinity="2" group="1" rgba="0.5 0.1 0.1 1" mesh="l6" />
-                                          <geom size="0.055 0.025" pos="0 0.015 -0.01" type="cylinder" rgba="0.5 0.1 0.1 0" />
-                                          <body name="right_hand" pos="0 0 0.0245" quat="0.707107 0 0 0.707107">
-                                              <inertial pos="1e-08 1e-08 1e-08" quat="0.820473 0.339851 -0.17592 0.424708" mass="1e-08" diaginertia="1e-08 1e-08 1e-08" />
-                                              <geom type="mesh" contype="1" conaffinity="1" group="1" rgba="0.5 0.1 0.1 1" pos= "0 0 0.03" mesh="eGripperBase" />
-
-                                              <geom size="0.035 0.014" pos="0 0 0.015" type="cylinder" rgba="0 0 0 1"/>
-                                              <!-- <geom size="0.035 0.015" pos="0 0 0.02" type="cylinder" rgba="0.2 0.2 0.2 0"/> -->
-
-  <!--  ================= BEGIN GRIPPER ================= /-->
-                                              <!-- <body name="hand" pos="0 0 0"
-                                                    quat="-1 0 1 0">
-                                                  <geom class="1" name="Geomclaw" type="box" size="0.01 0.04 0.01"/>
-                                                      <body name="rightclaw" pos=".03 -.03 0.0" >
-                                                          <inertial diaginertia="0.1 0.1 0.1" mass="4" pos="-0.01 0 0"></inertial>
-                                                          <geom
-                                                                  name="rightclaw_it" condim="4" contype="2" conaffinity="2" class="1" mass="0.08" type="box" pos="0 0 0" size="0.025 0.005 0.02" rgba="0.0 1.0 0.0 1.0" friction="1 0.05 0.01"
-                                                                  euler="0 0 0.2"
-                                                          />
-                                                          <joint name="rc_close" type="slide" pos="0 0 0" axis="0 1 0" range="0 .04" user="008" limited="true"/>
-                                                          <site name="endeffector2" pos=".015 .01 0" size="0.008" rgba="0.0 0.0 0.0 0.0" />
-                                                      </body>
-                                                      <body name="leftclaw" pos=".03 .03 0">
-                                                          <inertial diaginertia="0.1 0.1 0.1" mass="4" pos="-0.01 0 0"></inertial>
-                                                          <geom
-                                                                  name="leftclaw_it" condim="4" contype="2" conaffinity="2" class="1" type="box" mass="0.08" pos="0 0 0" size="0.025 0.005 0.02" rgba="0.0 1.0 0.0 1.0" friction="1 0.05 0.01"
-                                                                  euler="0 0 -0.2"
-                                                          />
-                                                          <joint name="lc_close" type="slide" pos="0 0 0" axis="0 -1 0" range="-.04 0" user="008" limited="true"/>
-                                                          <site name="endeffector" pos=".015 -.01 0" size="0.008" rgba="0.0 0.0 0.0 0.0"  />
-                                                      </body>
-                                              </body> -->
-                                              <body name="hand" pos="0 0 0.12" quat="-1 0 1 0">
-                                                  <camera name="behindGripper" mode="track" pos="0 0 -0.5" quat="0 1 0 0" fovy="60" />
-                                                  <camera name="gripperPOV" mode="track" pos="0 -0.1 0" quat="-1 -1.3 0 0" fovy="90" />
-
-                                                  <site name="endEffector" pos="0.04 0 0" size="0.01" rgba='1 1 1 0' />
-                                                  <geom name="rail" type="box" pos="-0.05 0 0" density="7850" size="0.005 0.055 0.005"  rgba="0.5 0.5 0.5 1.0" condim="3" friction="2 0.1 0.002"   />
-
-                                                  <!--IMPORTANT: For rougher contact with gripper, set higher friciton values for the other interacting objects -->
-                                                  <body name="rightclaw" pos="0 -0.05 0" >
-
-                                                      <geom class="base_col" name="rightclaw_it" condim="4" margin="0.001" type="box" user="0" pos="0 0 0" size="0.045 0.003 0.015"  rgba="1 1 1 1.0"   />
-
-                                                      <joint name="r_close" pos="0 0 0" axis="0 1 0" range= "0 0.04" armature="100" damping="1000" limited="true"  type="slide"/>
-                                                      <!-- <joint name="r_close" pos="0 0 0" axis="0 1 0" range= "0 0.03" armature="100" damping="1000" limited="true"  type="slide"/>  -->
-
-                                                      <!-- <site name="rightEndEffector" pos="0.0 0.005 0" size="0.044 0.008 0.012" type='box' /> -->
-
-                                                      <!-- <site name="rightEndEffector" pos="0.035 0 0" size="0.01" rgba="1.0 0.0 0.0 1.0"/> -->
-                                                      <site name="rightEndEffector" pos="0.045 0 0" size="0.01" rgba="1.0 0.0 0.0 1.0"/>
-                                                      <body name="rightpad" pos ="0 .003 0" >
-<<<<<<< HEAD
-                                                          <geom name="rightpad_geom" condim="4" margin="0.001" type="box" user="0" pos="0 0 0" size="0.045 0.003 0.015" rgba="1 1 1 1.0" solimp="0.99 0.99 0.01" solref="0.01 1" friction="2 0.1 0.002" contype="1" conaffinity="1" mass="1"/>
-=======
-                                                          <geom name="rightpad_geom" condim="4" margin="0.001" type="box" user="0" pos="0 0 0" size="0.045 0.003 0.015" rgba="1 1 1 1.0" solimp="0.95 0.99 0.01" solref="0.01 1" friction="2 0.1 0.002" contype="1" conaffinity="1" mass="1"/>
->>>>>>> 9e3863d3
-                                                      </body>
-
-                                                  </body>
-
-                                                  <body name="leftclaw" pos="0 0.05 0">
-                                                      <geom class="base_col" name="leftclaw_it" condim="4" margin="0.001" type="box" user="0" pos="0 0 0" size="0.045 0.003 0.015"  rgba="0 1 1 1.0"  />
-                                                      <joint name="l_close" pos="0 0 0" axis="0 1 0" range= "-0.03 0" armature="100" damping="1000" limited="true"  type="slide"/>
-                                                      <!-- <site name="leftEndEffector" pos="0.0 -0.005 0" size="0.044 0.008 0.012" type='box' /> -->
-                                                      <!-- <site name="leftEndEffector" pos="0.035 0 0" size="0.01" rgba="1.0 0.0 0.0 1.0"/> -->
-                                                      <site name="leftEndEffector" pos="0.045 0 0" size="0.01" rgba="1.0 0.0 0.0 1.0"/>
-                                                      <body name="leftpad" pos ="0 -.003 0" >
-<<<<<<< HEAD
-                                                          <geom name="leftpad_geom" condim="4" margin="0.001" type="box" user="0" pos="0 0 0" size="0.045 0.003 0.015" rgba="0 1 1 1.0" solimp="0.99 0.99 0.01" solref="0.01 1" friction="2 0.1 0.002"  contype="1" conaffinity="1" />
-=======
-                                                          <geom name="leftpad_geom" condim="4" margin="0.001" type="box" user="0" pos="0 0 0" size="0.045 0.003 0.015" rgba="0 1 1 1.0" solimp="0.95 0.99 0.01" solref="0.01 1" friction="2 0.1 0.002"  contype="1" conaffinity="1" />
->>>>>>> 9e3863d3
-                                                      </body>
-
-                                                  </body>
-                                              </body>
-  <!--  ================= END GRIPPER ================= /-->
-                                          </body>
-                                      </body>
-                                  </body>
-                                  <body name="right_l4_2" pos="0 0 0">
-                                      <inertial pos="1e-08 1e-08 1e-08" quat="0.820473 0.339851 -0.17592 0.424708" mass="1e-08" diaginertia="1e-08 1e-08 1e-08" />
-                                      <!-- <geom size="0.06" pos="0 0.01 0.26"
-                                            rgba="0.2 0.2 0.2 0"
-                                            contype="0"
-                                            conaffinity="0"
-                                      /> -->
-                                  </body>
-                              </body>
-                          </body>
-                          <body name="right_l2_2" pos="0 0 0">
-                              <inertial pos="1e-08 1e-08 1e-08" quat="0.820473 0.339851 -0.17592 0.424708" mass="1e-08" diaginertia="1e-08 1e-08 1e-08" />
-                              <!-- <geom size="0.06" pos="0 0 0.26" rgba="0.2 0.2 0.2 0"
-                                    contype="0"
-                                    conaffinity="0"
-                              /> -->
-                          </body>
-                      </body>
-                      <body name="right_l1_2" pos="0 0 0">
-                          <inertial pos="1e-08 1e-08 1e-08" quat="0.820473 0.339851 -0.17592 0.424708" mass="1e-08" diaginertia="1e-08 1e-08 1e-08" />
-                          <geom size="0.07 0.07" pos="0 0 0.035" type="cylinder" rgba="0.2 0.2 0.2 0"/>
-                      </body>
-                  </body>
-              </body>
-          </body>
-      </body>
-
-      <body mocap="true" name="mocap" pos="0 0 0">
-          <!--For debugging, set the alpha to 1-->
-          <!--<geom conaffinity="0" contype="0" pos="0 0 0" rgba="0.5 0.5 0.5 1" size="0.1 0.02 0.02" type="box"></geom>-->
-          <geom conaffinity="0" contype="0" pos="0 0 0" rgba="0.0 0.5 0.5 0" size="0.01" type="sphere"></geom>
-          <site name="mocap" pos="0 0 0" rgba="0.0 0.5 0.5 0" size="0.01" type="sphere"></site>
-      </body>
-
-</mujocoinclude>
+<mujocoinclude>
+  <!--
+  Usage:
+
+  <mujoco>
+  	<compiler meshdir="../meshes/sawyer" ...></compiler>
+  	<include file="shared_config.xml"></include>
+      (new stuff)
+  	<worldbody>
+  		<include file="sawyer_xyz_base.xml"></include>
+          (new stuff)
+  	</worldbody>
+  </mujoco>
+  -->
+
+      <camera pos="0 0.5 1.5" name="topview" />
+      <camera name="corner" mode="fixed" pos="-1.1 -0.4 0.6" xyaxes="-1 1 0 -0.2 -0.2 -1"/>
+      <camera name="corner2" mode="fixed" pos="1.1 -0.4 0.6" euler="3.9 2.3 3.7"/>
+      <!--<geom name="floor" type="plane" pos="0 0 -.9" size="10 10 10"-->
+            <!--rgba="0 0 0 1" contype="15" conaffinity="15" />-->
+      <!--<geom name="tableTop" type="box" pos="0 0.6 -0.45" size="0.4 0.2 0.45"
+            rgba=".6 .6 .5 1" contype="15" conaffinity="15" />-->
+      <!-- <geom name="tableTop" type="plane" pos="0 0.6 0" size="0.4 0.4 0.5" -->
+            <!-- rgba=".6 .6 .5 1" contype="1" conaffinity="1" friction="2 0.1 0.002" material="light_wood_v3"/> -->
+
+      <body name="base" childclass="xyz_base" pos="0 0 0">
+          <site name="basesite" pos="0 0 0" size="0.01" />
+          <inertial pos="0 0 0" mass="0" diaginertia="0 0 0" />
+          <body name="controller_box" pos="0 0 0">
+              <inertial pos="-0.325 0 -0.38" mass="46.64" diaginertia="1.71363 1.27988 0.809981" />
+              <geom size="0.11 0.2 0.265" pos="-0.325 0 -0.38" type="box" rgba="0.2 0.2 0.2 1"/>
+          </body>
+          <body name="pedestal_feet" pos="0 0 0">
+              <inertial pos="-0.1225 0 -0.758" mass="167.09" diaginertia="8.16095 9.59375 15.0785" />
+              <geom size="0.385 0.35 0.155" pos="-0.1225 0 -0.758" type="box" rgba="0.2 0.2 0.2 1"
+                    contype="0"
+                    conaffinity="0"
+              />
+          </body>
+          <body name="torso" pos="0 0 0">
+              <inertial pos="0 0 0" mass="0.0001" diaginertia="1e-08 1e-08 1e-08" />
+              <geom size="0.05 0.05 0.05" type="box" contype="0" conaffinity="0" group="1" rgba="0.2 0.2 0.2 1" />
+          </body>
+          <body name="pedestal" pos="0 0 0">
+              <inertial pos="0 0 0" quat="0.659267 -0.259505 -0.260945 0.655692" mass="60.864" diaginertia="6.0869 5.81635 4.20915" />
+              <geom pos="0.26 0.345 -0.91488" quat="0.5 0.5 -0.5 -0.5" type="mesh" contype="0" conaffinity="0" group="1" rgba="0.2 0.2 0.2 1" mesh="pedestal" />
+              <geom size="0.18 0.31" pos="-0.02 0 -0.29" type="cylinder" rgba="0.2 0.2 0.2 0" />
+          </body>
+          <body name="right_arm_base_link" pos="0 0 0">
+              <inertial pos="-0.0006241 -2.8025e-05 0.065404" quat="-0.209285 0.674441 0.227335 0.670558" mass="2.0687" diaginertia="0.00740351 0.00681776 0.00672942" />
+              <geom type="mesh" contype="0" conaffinity="0" group="1" rgba="0.5 0.1 0.1 1" mesh="base" />
+              <geom size="0.08 0.12" pos="0 0 0.12" type="cylinder" rgba="0.5 0.1 0.1 0" />
+              <body name="right_l0" pos="0 0 0.08">
+                  <inertial pos="0.024366 0.010969 0.14363" quat="0.894823 0.00899958 -0.170275 0.412573" mass="5.3213" diaginertia="0.0651588 0.0510944 0.0186218" />
+                  <joint name="right_j0" pos="0 0 0" axis="0 0 1" limited="true" range="-3.0503 3.0503" damping="10"/>
+                  <geom type="mesh" contype="0" conaffinity="0" group="1" rgba="0.5 0.1 0.1 1" mesh="l0" />
+                  <body name="head" pos="0 0 0.2965">
+                      <inertial pos="0.0053207 -2.6549e-05 0.1021" quat="0.999993 7.08405e-05 -0.00359857 -0.000626247" mass="1.5795" diaginertia="0.0118334 0.00827089 0.00496574" />
+                      <!-- <joint name="head_pan" pos="0 0 0" axis="0 0 1" limited="true" range="-5.0952 0.9064" damping="10"/> -->
+                      <geom type="mesh" contype="0" conaffinity="0" group="1" rgba="0.5 0.1 0.1 1" mesh="head" />
+                      <!-- <geom size="0.18" pos="0 0 0.08" rgba="0.5 0.1 0.1 0" /> -->
+                      <body name="screen" pos="0.03 0 0.105" quat="0.5 0.5 0.5 0.5">
+                          <inertial pos="0 0 0" mass="0.0001" diaginertia="1e-08 1e-08 1e-08" />
+                          <geom size="0.12 0.07 0.001" type="box" contype="0" conaffinity="0" group="1" rgba="0.2 0.2 0.2 0" />
+                          <!-- <geom size="0.001" rgba="0.2 0.2 0.2 0" /> -->
+                      </body>
+                      <body name="head_camera" pos="0.0228027 0 0.216572" quat="0.342813 -0.618449 0.618449 -0.342813">
+                          <inertial pos="0.0228027 0 0.216572" quat="0.342813 -0.618449 0.618449 -0.342813" mass="0" diaginertia="0 0 0" />
+                          <site name="headsite" pos="0 0 0" size="0.01" />
+                      </body>
+                  </body>
+                  <body name="right_torso_itb" pos="-0.055 0 0.22" quat="0.707107 0 -0.707107 0">
+                      <inertial pos="0 0 0" mass="0.0001" diaginertia="1e-08 1e-08 1e-08" />
+                  </body>
+                  <body name="right_l1" pos="0.081 0.05 0.237" quat="0.5 -0.5 0.5 0.5">
+                      <inertial pos="-0.0030849 -0.026811 0.092521" quat="0.424888 0.891987 0.132364 -0.0794296" mass="4.505" diaginertia="0.0224339 0.0221624 0.0097097" />
+                      <!--<joint name="right_j1" pos="0 0 0" axis="0 0 1" limited="true" range="-3.8095 2.2736" damping="10"/>-->
+                      <joint name="right_j1" pos="0 0 0" axis="0 0 1"
+                             limited="true" range="-3.8 -0.5"
+                             damping="10"/>
+                      <!--<joint name="right_j1" pos="0 0 0" axis="0 0 1" limited="true" range="0.8095 2.2736" damping="10"/>-->
+                      <geom type="mesh" contype="0" conaffinity="0" group="1" rgba="0.5 0.1 0.1 1" mesh="l1" />
+                      <!-- <geom size="0.07" pos="0 0 0.1225" rgba="0.5 0.1 0.1 0" /> -->
+                      <body name="right_l2" pos="0 -0.14 0.1425" quat="0.707107 0.707107 0 0">
+                          <inertial pos="-0.00016044 -0.014967 0.13582" quat="0.707831 -0.0524761 0.0516007 0.702537" mass="1.745" diaginertia="0.0257928 0.025506 0.00292515" />
+                          <joint name="right_j2" pos="0 0 0" axis="0 0 1" limited="true" range="-3.0426 3.0426" damping="10"/>
+                          <geom type="mesh" contype="0" conaffinity="0" group="1" rgba="0.5 0.1 0.1 1" mesh="l2" />
+                          <geom size="0.06 0.17" pos="0 0 0.08" type="cylinder" rgba="0.5 0.1 0.1 0" />
+                          <body name="right_l3" pos="0 -0.042 0.26" quat="0.707107 -0.707107 0 0">
+                              <site name="armsite" pos="0 0 0" size="0.01" />
+                              <inertial pos="-0.0048135 -0.0281 -0.084154" quat="0.902999 0.385391 -0.0880901 0.168247" mass="2.5097" diaginertia="0.0102404 0.0096997 0.00369622" />
+                              <joint name="right_j3" pos="0 0 0" axis="0 0 1" limited="true" range="-3.0439 3.0439" damping="10"/>
+                              <geom type="mesh" contype="0" conaffinity="0" group="1" rgba="0.5 0.1 0.1 1" mesh="l3" />
+                              <!-- <geom size="0.06" pos="0 -0.01 -0.12" rgba="0.5 0.1 0.1 0" /> -->
+                              <body name="right_l4" pos="0 -0.125 -0.1265" quat="0.707107 0.707107 0 0">
+                                  <inertial pos="-0.0018844 0.0069001 0.1341" quat="0.803612 0.031257 -0.0298334 0.593582" mass="1.1136" diaginertia="0.0136549 0.0135493 0.00127353" />
+                                  <joint name="right_j4" pos="0 0 0" axis="0 0 1" limited="true" range="-2.9761 2.9761" damping="10" />
+                                  <geom type="mesh" contype="0" conaffinity="0" group="1" rgba="0.5 0.1 0.1 1" mesh="l4" />
+                                  <geom size="0.045 0.15" pos="0 0 0.11" type="cylinder" rgba="0.5 0.1 0.1 0" />
+                                  <body name="right_arm_itb" pos="-0.055 0 0.075" quat="0.707107 0 -0.707107 0">
+                                      <inertial pos="0 0 0" mass="0.0001" diaginertia="1e-08 1e-08 1e-08" />
+                                  </body>
+                                  <body name="right_l5" pos="0 0.031 0.275" quat="0.707107 -0.707107 0 0">
+                                      <inertial pos="0.0061133 -0.023697 0.076416" quat="0.404076 0.9135 0.0473125 0.00158335" mass="1.5625" diaginertia="0.00474131 0.00422857 0.00190672" />
+                                      <joint name="right_j5" pos="0 0 0" axis="0 0 1" limited="true" range="-2.9761 2.9761" damping="10"/>
+                                      <geom type="mesh" contype="0" conaffinity="0" group="1" rgba="0.5 0.1 0.1 1" mesh="l5" />
+                                      <!-- <geom size="0.06" pos="0 0 0.1" rgba="0.5 0.1 0.1 0" /> -->
+                                      <body name="right_hand_camera" pos="0.039552 -0.033 0.0695" quat="0.707107 0 0.707107 0">
+                                          <inertial pos="0.039552 -0.033 0.0695" quat="0.707107 0 0.707107 0" mass="0" diaginertia="0 0 0" />
+                                      </body>
+                                      <body name="right_wrist" pos="0 0 0.10541" quat="0.707107 0.707107 0 0">
+                                          <inertial pos="0 0 0.10541" quat="0.707107 0.707107 0 0" mass="0" diaginertia="0 0 0" />
+                                      </body>
+                                      <body name="right_l6" pos="0 -0.11 0.1053" quat="0.0616248 0.06163 -0.704416 0.704416">
+                                          <inertial pos="-8.0726e-06 0.0085838 -0.0049566" quat="0.479044 0.515636 -0.513069 0.491322" mass="0.3292" diaginertia="0.000360258 0.000311068 0.000214974" />
+                                          <joint name="right_j6" pos="0 0 0" axis="0 0 1" limited="true" range="-4.7124 4.7124" damping="10"/>
+                                          <geom type="mesh" contype="4" conaffinity="2" group="1" rgba="0.5 0.1 0.1 1" mesh="l6" />
+                                          <geom size="0.055 0.025" pos="0 0.015 -0.01" type="cylinder" rgba="0.5 0.1 0.1 0" />
+                                          <body name="right_hand" pos="0 0 0.0245" quat="0.707107 0 0 0.707107">
+                                              <inertial pos="1e-08 1e-08 1e-08" quat="0.820473 0.339851 -0.17592 0.424708" mass="1e-08" diaginertia="1e-08 1e-08 1e-08" />
+                                              <geom type="mesh" contype="1" conaffinity="1" group="1" rgba="0.5 0.1 0.1 1" pos= "0 0 0.03" mesh="eGripperBase" />
+
+                                              <geom size="0.035 0.014" pos="0 0 0.015" type="cylinder" rgba="0 0 0 1"/>
+                                              <!-- <geom size="0.035 0.015" pos="0 0 0.02" type="cylinder" rgba="0.2 0.2 0.2 0"/> -->
+
+  <!--  ================= BEGIN GRIPPER ================= /-->
+                                              <!-- <body name="hand" pos="0 0 0"
+                                                    quat="-1 0 1 0">
+                                                  <geom class="1" name="Geomclaw" type="box" size="0.01 0.04 0.01"/>
+                                                      <body name="rightclaw" pos=".03 -.03 0.0" >
+                                                          <inertial diaginertia="0.1 0.1 0.1" mass="4" pos="-0.01 0 0"></inertial>
+                                                          <geom
+                                                                  name="rightclaw_it" condim="4" contype="2" conaffinity="2" class="1" mass="0.08" type="box" pos="0 0 0" size="0.025 0.005 0.02" rgba="0.0 1.0 0.0 1.0" friction="1 0.05 0.01"
+                                                                  euler="0 0 0.2"
+                                                          />
+                                                          <joint name="rc_close" type="slide" pos="0 0 0" axis="0 1 0" range="0 .04" user="008" limited="true"/>
+                                                          <site name="endeffector2" pos=".015 .01 0" size="0.008" rgba="0.0 0.0 0.0 0.0" />
+                                                      </body>
+                                                      <body name="leftclaw" pos=".03 .03 0">
+                                                          <inertial diaginertia="0.1 0.1 0.1" mass="4" pos="-0.01 0 0"></inertial>
+                                                          <geom
+                                                                  name="leftclaw_it" condim="4" contype="2" conaffinity="2" class="1" type="box" mass="0.08" pos="0 0 0" size="0.025 0.005 0.02" rgba="0.0 1.0 0.0 1.0" friction="1 0.05 0.01"
+                                                                  euler="0 0 -0.2"
+                                                          />
+                                                          <joint name="lc_close" type="slide" pos="0 0 0" axis="0 -1 0" range="-.04 0" user="008" limited="true"/>
+                                                          <site name="endeffector" pos=".015 -.01 0" size="0.008" rgba="0.0 0.0 0.0 0.0"  />
+                                                      </body>
+                                              </body> -->
+                                              <body name="hand" pos="0 0 0.12" quat="-1 0 1 0">
+                                                  <camera name="behindGripper" mode="track" pos="0 0 -0.5" quat="0 1 0 0" fovy="60" />
+                                                  <camera name="gripperPOV" mode="track" pos="0 -0.1 0" quat="-1 -1.3 0 0" fovy="90" />
+
+                                                  <site name="endEffector" pos="0.04 0 0" size="0.01" rgba='1 1 1 0' />
+                                                  <geom name="rail" type="box" pos="-0.05 0 0" density="7850" size="0.005 0.055 0.005"  rgba="0.5 0.5 0.5 1.0" condim="3" friction="2 0.1 0.002"   />
+
+                                                  <!--IMPORTANT: For rougher contact with gripper, set higher friciton values for the other interacting objects -->
+                                                  <body name="rightclaw" pos="0 -0.05 0" >
+
+                                                      <geom class="base_col" name="rightclaw_it" condim="4" margin="0.001" type="box" user="0" pos="0 0 0" size="0.045 0.003 0.015"  rgba="1 1 1 1.0"   />
+
+                                                      <joint name="r_close" pos="0 0 0" axis="0 1 0" range= "0 0.04" armature="100" damping="1000" limited="true"  type="slide"/>
+                                                      <!-- <joint name="r_close" pos="0 0 0" axis="0 1 0" range= "0 0.03" armature="100" damping="1000" limited="true"  type="slide"/>  -->
+
+                                                      <!-- <site name="rightEndEffector" pos="0.0 0.005 0" size="0.044 0.008 0.012" type='box' /> -->
+
+                                                      <!-- <site name="rightEndEffector" pos="0.035 0 0" size="0.01" rgba="1.0 0.0 0.0 1.0"/> -->
+                                                      <site name="rightEndEffector" pos="0.045 0 0" size="0.01" rgba="1.0 0.0 0.0 1.0"/>
+                                                      <body name="rightpad" pos ="0 .003 0" >
+                                                          <geom name="rightpad_geom" condim="4" margin="0.001" type="box" user="0" pos="0 0 0" size="0.045 0.003 0.015" rgba="1 1 1 1.0" solimp="0.95 0.99 0.01" solref="0.01 1" friction="2 0.1 0.002" contype="1" conaffinity="1" mass="1"/>
+                                                      </body>
+
+                                                  </body>
+
+                                                  <body name="leftclaw" pos="0 0.05 0">
+                                                      <geom class="base_col" name="leftclaw_it" condim="4" margin="0.001" type="box" user="0" pos="0 0 0" size="0.045 0.003 0.015"  rgba="0 1 1 1.0"  />
+                                                      <joint name="l_close" pos="0 0 0" axis="0 1 0" range= "-0.03 0" armature="100" damping="1000" limited="true"  type="slide"/>
+                                                      <!-- <site name="leftEndEffector" pos="0.0 -0.005 0" size="0.044 0.008 0.012" type='box' /> -->
+                                                      <!-- <site name="leftEndEffector" pos="0.035 0 0" size="0.01" rgba="1.0 0.0 0.0 1.0"/> -->
+                                                      <site name="leftEndEffector" pos="0.045 0 0" size="0.01" rgba="1.0 0.0 0.0 1.0"/>
+                                                      <body name="leftpad" pos ="0 -.003 0" >
+                                                          <geom name="leftpad_geom" condim="4" margin="0.001" type="box" user="0" pos="0 0 0" size="0.045 0.003 0.015" rgba="0 1 1 1.0" solimp="0.95 0.99 0.01" solref="0.01 1" friction="2 0.1 0.002"  contype="1" conaffinity="1" />
+                                                      </body>
+
+                                                  </body>
+                                              </body>
+  <!--  ================= END GRIPPER ================= /-->
+                                          </body>
+                                      </body>
+                                  </body>
+                                  <body name="right_l4_2" pos="0 0 0">
+                                      <inertial pos="1e-08 1e-08 1e-08" quat="0.820473 0.339851 -0.17592 0.424708" mass="1e-08" diaginertia="1e-08 1e-08 1e-08" />
+                                      <!-- <geom size="0.06" pos="0 0.01 0.26"
+                                            rgba="0.2 0.2 0.2 0"
+                                            contype="0"
+                                            conaffinity="0"
+                                      /> -->
+                                  </body>
+                              </body>
+                          </body>
+                          <body name="right_l2_2" pos="0 0 0">
+                              <inertial pos="1e-08 1e-08 1e-08" quat="0.820473 0.339851 -0.17592 0.424708" mass="1e-08" diaginertia="1e-08 1e-08 1e-08" />
+                              <!-- <geom size="0.06" pos="0 0 0.26" rgba="0.2 0.2 0.2 0"
+                                    contype="0"
+                                    conaffinity="0"
+                              /> -->
+                          </body>
+                      </body>
+                      <body name="right_l1_2" pos="0 0 0">
+                          <inertial pos="1e-08 1e-08 1e-08" quat="0.820473 0.339851 -0.17592 0.424708" mass="1e-08" diaginertia="1e-08 1e-08 1e-08" />
+                          <geom size="0.07 0.07" pos="0 0 0.035" type="cylinder" rgba="0.2 0.2 0.2 0"/>
+                      </body>
+                  </body>
+              </body>
+          </body>
+      </body>
+
+      <body mocap="true" name="mocap" pos="0 0 0">
+          <!--For debugging, set the alpha to 1-->
+          <!--<geom conaffinity="0" contype="0" pos="0 0 0" rgba="0.5 0.5 0.5 1" size="0.1 0.02 0.02" type="box"></geom>-->
+          <geom conaffinity="0" contype="0" pos="0 0 0" rgba="0.0 0.5 0.5 0" size="0.01" type="sphere"></geom>
+          <site name="mocap" pos="0 0 0" rgba="0.0 0.5 0.5 0" size="0.01" type="sphere"></site>
+      </body>
+
+</mujocoinclude>