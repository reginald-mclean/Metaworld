import numpy as np
from gymnasium.spaces import Box
import mujoco
from metaworld.envs import reward_utils
from metaworld.envs.asset_path_utils import full_v2_path_for
from metaworld.envs.mujoco.sawyer_xyz.sawyer_xyz_env import (
    SawyerXYZEnv,
    _assert_task_is_set,
)


class SawyerButtonPressEnvV2(SawyerXYZEnv):
<<<<<<< HEAD
    def __init__(self):
=======
    def __init__(self, tasks):

>>>>>>> 63655f9a
        hand_low = (-0.5, 0.40, 0.05)
        hand_high = (0.5, 1, 0.5)
        obj_low = (-0.1, 0.85, 0.115)
        obj_high = (0.1, 0.9, 0.115)

        super().__init__(
            self.model_name,
            hand_low=hand_low,
            hand_high=hand_high,
        )

        if tasks is not None:
            self.tasks = tasks

        self.init_config = {
            "obj_init_pos": np.array([0.0, 0.9, 0.115], dtype=np.float32),
            "hand_init_pos": np.array([0, 0.4, 0.2], dtype=np.float32),
        }
        self.goal = np.array([0, 0.78, 0.12])
        self.obj_init_pos = self.init_config["obj_init_pos"]
        self.hand_init_pos = self.init_config["hand_init_pos"]
        goal_low = self.hand_low
        goal_high = self.hand_high

        self._random_reset_space = Box(
            np.array(obj_low),
            np.array(obj_high),
        )
        self.goal_space = Box(np.array(goal_low), np.array(goal_high))

    @property
    def model_name(self):
        return full_v2_path_for("sawyer_xyz/sawyer_button_press.xml")

    @_assert_task_is_set
    def evaluate_state(self, obs, action):
        (
            reward,
            tcp_to_obj,
            tcp_open,
            obj_to_target,
            near_button,
            button_pressed,
        ) = self.compute_reward(action, obs)

        info = {
            "success": float(obj_to_target <= 0.02),
            "near_object": float(tcp_to_obj <= 0.05),
            "grasp_success": float(tcp_open > 0),
            "grasp_reward": near_button,
            "in_place_reward": button_pressed,
            "obj_to_target": obj_to_target,
            "unscaled_reward": reward,
        }

        return reward, info

    @property
    def _target_site_config(self):
        return []

    def _get_id_main_object(self):
        return self.unwrapped.model.geom_name2id("btnGeom")

    def _get_pos_objects(self):
        return self.get_body_com("button") + np.array([0.0, -0.193, 0.0])

    def _get_quat_objects(self):
<<<<<<< HEAD
        return self.sim.data.get_body_xquat("button")
=======
        return self.data.body('button').xquat
>>>>>>> 63655f9a

    def _set_obj_xyz(self, pos):
        qpos = self.data.qpos.flat.copy()
        qvel = self.data.qvel.flat.copy()
        qpos[9] = pos
        qvel[9] = 0
        self.set_state(qpos, qvel)

    def reset_model(self):
        self._reset_hand()
        self._target_pos = self.goal.copy()
        self.obj_init_pos = self.init_config["obj_init_pos"]

        goal_pos = self._get_state_rand_vec()
        self.obj_init_pos = goal_pos

<<<<<<< HEAD
        self.sim.model.body_pos[self.model.body_name2id("box")] = self.obj_init_pos
=======
        self.model.body_pos[mujoco.mj_name2id(self.model, mujoco.mjtObj.mjOBJ_BODY, 'box')] = self.obj_init_pos
>>>>>>> 63655f9a
        self._set_obj_xyz(0)
        self._target_pos = self._get_site_pos("hole")

        self._obj_to_target_init = abs(
            self._target_pos[1] - self._get_site_pos("buttonStart")[1]
        )

        return self._get_obs()

    def compute_reward(self, action, obs):
        del action
        obj = obs[4:7]
        tcp = self.tcp_center

        tcp_to_obj = np.linalg.norm(obj - tcp)
        tcp_to_obj_init = np.linalg.norm(obj - self.init_tcp)
        obj_to_target = abs(self._target_pos[1] - obj[1])

        tcp_closed = max(obs[3], 0.0)
        near_button = reward_utils.tolerance(
            tcp_to_obj,
            bounds=(0, 0.05),
            margin=tcp_to_obj_init,
            sigmoid="long_tail",
        )
        button_pressed = reward_utils.tolerance(
            obj_to_target,
            bounds=(0, 0.005),
            margin=self._obj_to_target_init,
            sigmoid="long_tail",
        )

        reward = 2 * reward_utils.hamacher_product(tcp_closed, near_button)
        if tcp_to_obj <= 0.05:
            reward += 8 * button_pressed

<<<<<<< HEAD
        return (reward, tcp_to_obj, obs[3], obj_to_target, near_button, button_pressed)
=======
        return (
            reward,
            tcp_to_obj,
            obs[3],
            obj_to_target,
            near_button,
            button_pressed
        )
class TrainButtonPressv3(SawyerButtonPressEnvV2):
    tasks = None
    def __init__(self):
        SawyerButtonPressEnvV2.__init__(self, self.tasks)

    def reset(self, seed=None, options=None):
        return super().reset(seed=seed, options=options)

class TestButtonPressv3(SawyerButtonPressEnvV2):
    tasks = None
    def __init__(self):
        SawyerButtonPressEnvV2.__init__(self, self.tasks)

    def reset(self, seed=None, options=None):
        return super().reset(seed=seed, options=options)
>>>>>>> 63655f9a
<|MERGE_RESOLUTION|>--- conflicted
+++ resolved
@@ -10,12 +10,7 @@
 
 
 class SawyerButtonPressEnvV2(SawyerXYZEnv):
-<<<<<<< HEAD
-    def __init__(self):
-=======
     def __init__(self, tasks):
-
->>>>>>> 63655f9a
         hand_low = (-0.5, 0.40, 0.05)
         hand_high = (0.5, 1, 0.5)
         obj_low = (-0.1, 0.85, 0.115)
@@ -84,11 +79,7 @@
         return self.get_body_com("button") + np.array([0.0, -0.193, 0.0])
 
     def _get_quat_objects(self):
-<<<<<<< HEAD
-        return self.sim.data.get_body_xquat("button")
-=======
         return self.data.body('button').xquat
->>>>>>> 63655f9a
 
     def _set_obj_xyz(self, pos):
         qpos = self.data.qpos.flat.copy()
@@ -104,12 +95,7 @@
 
         goal_pos = self._get_state_rand_vec()
         self.obj_init_pos = goal_pos
-
-<<<<<<< HEAD
-        self.sim.model.body_pos[self.model.body_name2id("box")] = self.obj_init_pos
-=======
         self.model.body_pos[mujoco.mj_name2id(self.model, mujoco.mjtObj.mjOBJ_BODY, 'box')] = self.obj_init_pos
->>>>>>> 63655f9a
         self._set_obj_xyz(0)
         self._target_pos = self._get_site_pos("hole")
 
@@ -146,9 +132,6 @@
         if tcp_to_obj <= 0.05:
             reward += 8 * button_pressed
 
-<<<<<<< HEAD
-        return (reward, tcp_to_obj, obs[3], obj_to_target, near_button, button_pressed)
-=======
         return (
             reward,
             tcp_to_obj,
@@ -171,5 +154,4 @@
         SawyerButtonPressEnvV2.__init__(self, self.tasks)
 
     def reset(self, seed=None, options=None):
-        return super().reset(seed=seed, options=options)
->>>>>>> 63655f9a
+        return super().reset(seed=seed, options=options)