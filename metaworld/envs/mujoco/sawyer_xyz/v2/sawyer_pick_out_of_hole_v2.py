import numpy as np
from gym.spaces import Box
from scipy.spatial.transform import Rotation

from metaworld.envs import reward_utils
from metaworld.envs.asset_path_utils import full_v2_path_for
from metaworld.envs.mujoco.sawyer_xyz.sawyer_xyz_env import SawyerXYZEnv, _assert_task_is_set


class SawyerPickOutOfHoleEnvV2(SawyerXYZEnv):
    _TARGET_RADIUS = 0.02

    def __init__(self):
        hand_low = (-0.5, 0.40, -0.05)
        hand_high = (0.5, 1, 0.5)
        obj_low = (0, 0.75, 0.02)
        obj_high = (0, 0.75, 0.02)
        goal_low = (-0.1, 0.5, 0.15)
        goal_high = (0.1, 0.6, 0.3)

        super().__init__(
            self.model_name,
            hand_low=hand_low,
            hand_high=hand_high,
        )

        self.init_config = {
            'obj_init_pos': np.array([0, 0.6, 0.0]),
            'obj_init_angle': 0.3,
            'hand_init_pos': np.array([0., .6, .2]),
        }
        self.goal = np.array([0., 0.6, 0.2])
        self.obj_init_pos = None
        self.obj_init_angle = self.init_config['obj_init_angle']
        self.hand_init_pos = self.init_config['hand_init_pos']

        self._random_reset_space = Box(
            np.hstack((obj_low, goal_low)),
            np.hstack((obj_high, goal_high)),
        )
        self.goal_space = Box(np.array(goal_low), np.array(goal_high))

    @property
    def model_name(self):
        return full_v2_path_for('sawyer_xyz/sawyer_pick_out_of_hole.xml')

    @_assert_task_is_set
    def evaluate_state(self, obs, action):
<<<<<<< HEAD
        (
            reward,
            tcp_to_obj,
            grasp_success,
=======
        obj = obs[4:7]

        (
            reward,
            tcp_to_obj,
            opened,
>>>>>>> 33dc6cd9
            obj_to_target,
            grasp_reward,
            in_place_reward
        ) = self.compute_reward(action, obs)

        success = float(obj_to_target <= 0.07)
        near_object = float(tcp_to_obj <= 0.03)
<<<<<<< HEAD
        grasp_success = float(grasp_success)
=======
        grasp_success = float(
            self.touching_main_object and
            (opened > 0) and
            (obj[2] - 0.02 > self.obj_init_pos[2])
        )
>>>>>>> 33dc6cd9

        info = {
            'success': success,
            'near_object': near_object,
            'grasp_success': grasp_success,
            'grasp_reward': grasp_reward,
            'in_place_reward': in_place_reward,
            'obj_to_target': obj_to_target,
            'unscaled_reward': reward
        }

        return reward, info

    @property
    def _target_site_config(self):
        l = [('goal', self.init_right_pad)]
        if self.obj_init_pos is not None:
            l[0] = ('goal', self.obj_init_pos)
        return l

    @property
    def _get_id_main_object(self):
        return self.unwrapped.model.geom_name2id('objGeom')

    def _get_pos_objects(self):
        return self.get_body_com('obj')

    def _get_quat_objects(self):
        return self.sim.data.get_body_xquat('obj')

    def reset_model(self):
        self._reset_hand()

        pos_obj = self.init_config['obj_init_pos']
        pos_goal = self.goal.copy()

        if self.random_init:
            pos_obj, pos_goal = np.split(self._get_state_rand_vec(), 2)
            while np.linalg.norm(pos_obj[:2] - pos_goal[:2]) < 0.15:
                pos_obj, pos_goal = np.split(self._get_state_rand_vec(), 2)

        self.obj_init_pos = pos_obj
        self._set_obj_xyz(self.obj_init_pos)
        self._target_pos = pos_goal

        return self._get_obs()

    def compute_reward(self, action, obs):
<<<<<<< HEAD
        obj = obs[4:7]
=======
        obj = obs[4:7] + np.array([.0, .0, .02])
>>>>>>> 33dc6cd9
        gripper = self.tcp_center

        obj_to_target = np.linalg.norm(obj - self._target_pos)
        tcp_to_obj = np.linalg.norm(obj - gripper)
        in_place_margin = np.linalg.norm(self.obj_init_pos - self._target_pos)

<<<<<<< HEAD
        threshold = 0.03
        # floor is a 3D funnel centered on the initial object pos
        radius = np.linalg.norm(gripper[:2] - self.obj_init_pos[:2])
        if radius <= threshold:
            floor = 0.0
        else:
            floor = 0.015 * np.log(radius - threshold) + 0.15
        # prevent the hand from running into cliff edge by staying above floor
        above_floor = 1.0 if gripper[2] >= floor else reward_utils.tolerance(
            max(floor - gripper[2], 0.0),
            bounds=(0.0, 0.01),
            margin=0.02,
=======
        threshold = 0.06
        # floor is a 3D funnel centered on the object
        radius = np.linalg.norm(gripper[:2] - obj[:2])
        if radius <= threshold:
            floor = (obj[2] - 0.05) + 0.0
        else:
            floor = (obj[2] - 0.05) + 0.015 * np.log(radius - threshold) + 0.15
        # prevent the hand from running into cliff edge by staying above floor
        above_floor = 1.0 if gripper[2] >= floor else reward_utils.tolerance(
            floor - gripper[2],
            bounds=(0.0, 0.01),
            margin=0.05,
>>>>>>> 33dc6cd9
            sigmoid='long_tail',
        )
        object_grasped = self._gripper_caging_reward(
            action,
            obj,
            object_reach_radius=0.01,
            obj_radius=0.015,
            pad_success_thresh=0.02,
            xz_thresh=0.03,
            desired_gripper_effort=0.1,
            high_density=True
        )
        in_place = reward_utils.tolerance(
            obj_to_target,
<<<<<<< HEAD
            bounds=(0, 0.02),
            margin=in_place_margin,
            sigmoid='long_tail'
        )
        reward = reward_utils.hamacher_product(object_grasped, in_place)

        near_object = tcp_to_obj < 0.04
        pinched_without_obj = obs[3] < 0.33
        lifted = obj[2] - 0.02 > self.obj_init_pos[2]
        # Increase reward when properly grabbed obj
        grasp_success = near_object and lifted and not pinched_without_obj
        if grasp_success:
            reward += 1. + 5. * reward_utils.hamacher_product(
                in_place, above_floor
            )
        # Maximize reward on success
        if obj_to_target < self.TARGET_RADIUS:
=======
            bounds=(0, SawyerPickOutOfHoleEnvV2._TARGET_RADIUS),
            margin=in_place_margin,
            sigmoid='long_tail'
        )
        reward = reward_utils.hamacher_product(
            object_grasped,
            (in_place + above_floor) / 2.0
        )

        near_object = tcp_to_obj < 0.02
        closed = obs[3] > 0.
        lifted = (obj[2] - 0.05) - 0.02 > self.obj_init_pos[2]

        # Increase reward when properly grabbed obj
        if near_object and closed and lifted:
            reward += 1. + 5. * in_place
        # Maximize reward on success
        if obj_to_target < SawyerPickOutOfHoleEnvV2._TARGET_RADIUS:
>>>>>>> 33dc6cd9
            reward = 10.

        return (
            reward,
            tcp_to_obj,
<<<<<<< HEAD
            grasp_success,
=======
            closed,
>>>>>>> 33dc6cd9
            obj_to_target,
            object_grasped,
            in_place,
        )<|MERGE_RESOLUTION|>--- conflicted
+++ resolved
@@ -46,19 +46,10 @@
 
     @_assert_task_is_set
     def evaluate_state(self, obs, action):
-<<<<<<< HEAD
         (
             reward,
             tcp_to_obj,
             grasp_success,
-=======
-        obj = obs[4:7]
-
-        (
-            reward,
-            tcp_to_obj,
-            opened,
->>>>>>> 33dc6cd9
             obj_to_target,
             grasp_reward,
             in_place_reward
@@ -66,15 +57,7 @@
 
         success = float(obj_to_target <= 0.07)
         near_object = float(tcp_to_obj <= 0.03)
-<<<<<<< HEAD
         grasp_success = float(grasp_success)
-=======
-        grasp_success = float(
-            self.touching_main_object and
-            (opened > 0) and
-            (obj[2] - 0.02 > self.obj_init_pos[2])
-        )
->>>>>>> 33dc6cd9
 
         info = {
             'success': success,
@@ -123,18 +106,13 @@
         return self._get_obs()
 
     def compute_reward(self, action, obs):
-<<<<<<< HEAD
         obj = obs[4:7]
-=======
-        obj = obs[4:7] + np.array([.0, .0, .02])
->>>>>>> 33dc6cd9
         gripper = self.tcp_center
 
         obj_to_target = np.linalg.norm(obj - self._target_pos)
         tcp_to_obj = np.linalg.norm(obj - gripper)
         in_place_margin = np.linalg.norm(self.obj_init_pos - self._target_pos)
 
-<<<<<<< HEAD
         threshold = 0.03
         # floor is a 3D funnel centered on the initial object pos
         radius = np.linalg.norm(gripper[:2] - self.obj_init_pos[:2])
@@ -147,20 +125,6 @@
             max(floor - gripper[2], 0.0),
             bounds=(0.0, 0.01),
             margin=0.02,
-=======
-        threshold = 0.06
-        # floor is a 3D funnel centered on the object
-        radius = np.linalg.norm(gripper[:2] - obj[:2])
-        if radius <= threshold:
-            floor = (obj[2] - 0.05) + 0.0
-        else:
-            floor = (obj[2] - 0.05) + 0.015 * np.log(radius - threshold) + 0.15
-        # prevent the hand from running into cliff edge by staying above floor
-        above_floor = 1.0 if gripper[2] >= floor else reward_utils.tolerance(
-            floor - gripper[2],
-            bounds=(0.0, 0.01),
-            margin=0.05,
->>>>>>> 33dc6cd9
             sigmoid='long_tail',
         )
         object_grasped = self._gripper_caging_reward(
@@ -175,7 +139,6 @@
         )
         in_place = reward_utils.tolerance(
             obj_to_target,
-<<<<<<< HEAD
             bounds=(0, 0.02),
             margin=in_place_margin,
             sigmoid='long_tail'
@@ -193,36 +156,12 @@
             )
         # Maximize reward on success
         if obj_to_target < self.TARGET_RADIUS:
-=======
-            bounds=(0, SawyerPickOutOfHoleEnvV2._TARGET_RADIUS),
-            margin=in_place_margin,
-            sigmoid='long_tail'
-        )
-        reward = reward_utils.hamacher_product(
-            object_grasped,
-            (in_place + above_floor) / 2.0
-        )
-
-        near_object = tcp_to_obj < 0.02
-        closed = obs[3] > 0.
-        lifted = (obj[2] - 0.05) - 0.02 > self.obj_init_pos[2]
-
-        # Increase reward when properly grabbed obj
-        if near_object and closed and lifted:
-            reward += 1. + 5. * in_place
-        # Maximize reward on success
-        if obj_to_target < SawyerPickOutOfHoleEnvV2._TARGET_RADIUS:
->>>>>>> 33dc6cd9
             reward = 10.
 
         return (
             reward,
             tcp_to_obj,
-<<<<<<< HEAD
             grasp_success,
-=======
-            closed,
->>>>>>> 33dc6cd9
             obj_to_target,
             object_grasped,
             in_place,
