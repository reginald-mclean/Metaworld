--- conflicted
+++ resolved
@@ -1,11 +1,7 @@
 import numpy as np
-<<<<<<< HEAD
-from gym.spaces import Box
-=======
+
 from gymnasium.spaces import Box
 from scipy.spatial.transform import Rotation
->>>>>>> 63655f9a
-
 from metaworld.envs import reward_utils
 from metaworld.envs.asset_path_utils import full_v2_path_for
 from metaworld.envs.mujoco.sawyer_xyz.sawyer_xyz_env import (
@@ -16,13 +12,7 @@
 
 class SawyerSweepEnvV2(SawyerXYZEnv):
     OBJ_RADIUS = 0.02
-
-<<<<<<< HEAD
-    def __init__(self):
-=======
     def __init__(self, tasks=None):
-
->>>>>>> 63655f9a
         init_puck_z = 0.1
         hand_low = (-0.5, 0.40, 0.05)
         hand_high = (0.5, 1.0, 0.5)
@@ -87,11 +77,7 @@
         return reward, info
 
     def _get_quat_objects(self):
-<<<<<<< HEAD
-        return self.data.get_body_xquat("obj")
-=======
         return self.data.body('obj').xquat
->>>>>>> 63655f9a
 
     def _get_pos_objects(self):
         return self.get_body_com("obj")
@@ -226,11 +212,7 @@
         reward = (2 * object_grasped) + (6 * in_place_and_object_grasped)
 
         if obj_to_target < _TARGET_RADIUS:
-<<<<<<< HEAD
             reward = 10.0
-        return [reward, tcp_to_obj, tcp_opened, obj_to_target, object_grasped, in_place]
-=======
-            reward = 10.
         return [reward, tcp_to_obj, tcp_opened, obj_to_target, object_grasped, in_place]
 
 
@@ -249,5 +231,4 @@
         SawyerSweepEnvV2.__init__(self, self.tasks)
 
     def reset(self, seed=None, options=None):
-        return super().reset(seed=seed, options=options)
->>>>>>> 63655f9a
+        return super().reset(seed=seed, options=options)