import numpy as np
from gymnasium.spaces import Box
from scipy.spatial.transform import Rotation

from metaworld.envs import reward_utils
from metaworld.envs.asset_path_utils import full_v2_path_for
<<<<<<< HEAD
from metaworld.envs.mujoco.sawyer_xyz.sawyer_xyz_env import (
    SawyerXYZEnv,
    _assert_task_is_set,
)


class SawyerCoffeePullEnvV2(SawyerXYZEnv):
    def __init__(self):
=======
from metaworld.envs.mujoco.sawyer_xyz.sawyer_xyz_env import SawyerXYZEnv, _assert_task_is_set
import mujoco

class SawyerCoffeePullEnvV2(SawyerXYZEnv):

    def __init__(self, tasks=None):

>>>>>>> 63655f9a
        hand_low = (-0.5, 0.40, 0.05)
        hand_high = (0.5, 1, 0.5)
        obj_low = (-0.05, 0.7, -0.001)
        obj_high = (0.05, 0.75, +0.001)
        goal_low = (-0.1, 0.55, -0.001)
        goal_high = (0.1, 0.65, +0.001)

        super().__init__(
            self.model_name,
            hand_low=hand_low,
            hand_high=hand_high,
        )

        if tasks is not None:
            self.tasks = tasks

        self.init_config = {
            "obj_init_pos": np.array([0, 0.75, 0.0]),
            "obj_init_angle": 0.3,
            "hand_init_pos": np.array([0.0, 0.4, 0.2]),
        }
        self.goal = np.array([0.0, 0.6, 0])
        self.obj_init_pos = self.init_config["obj_init_pos"]
        self.obj_init_angle = self.init_config["obj_init_angle"]
        self.hand_init_pos = self.init_config["hand_init_pos"]

        self._random_reset_space = Box(
            np.hstack((obj_low, goal_low)),
            np.hstack((obj_high, goal_high)),
        )
        self.goal_space = Box(np.array(goal_low), np.array(goal_high))

    @property
    def model_name(self):
        return full_v2_path_for("sawyer_xyz/sawyer_coffee.xml")

    @_assert_task_is_set
    def evaluate_state(self, obs, action):
        (
            reward,
            tcp_to_obj,
            tcp_open,
            obj_to_target,
            grasp_reward,
            in_place,
        ) = self.compute_reward(action, obs)
        success = float(obj_to_target <= 0.07)
        near_object = float(tcp_to_obj <= 0.03)
        grasp_success = float(self.touching_object and (tcp_open > 0))

        info = {
            "success": success,
            "near_object": near_object,
            "grasp_success": grasp_success,
            "grasp_reward": grasp_reward,
            "in_place_reward": in_place,
            "obj_to_target": obj_to_target,
            "unscaled_reward": reward,
        }

        return reward, info

    @property
    def _target_site_config(self):
        return [("mug_goal", self._target_pos)]

    def _get_pos_objects(self):
        return self.get_body_com("obj")

    def _get_quat_objects(self):
<<<<<<< HEAD
        return Rotation.from_matrix(self.data.get_geom_xmat("mug")).as_quat()
=======
        geom_xmat = self.data.geom('mug').xmat.reshape(3, 3)
        return Rotation.from_matrix(geom_xmat).as_quat()
>>>>>>> 63655f9a

    def _set_obj_xyz(self, pos):
        qpos = self.data.qpos.flatten()
        qvel = self.data.qvel.flatten()
        qpos[0:3] = pos.copy()
        qvel[9:15] = 0
        self.set_state(qpos, qvel)

    def reset_model(self):
        self._reset_hand()

        pos_mug_init, pos_mug_goal = np.split(self._get_state_rand_vec(), 2)
        while np.linalg.norm(pos_mug_init[:2] - pos_mug_goal[:2]) < 0.15:
<<<<<<< HEAD
            pos_mug_init, pos_mug_goal = np.split(self._get_state_rand_vec(), 2)
=======
            pos_mug_init, pos_mug_goal = np.split(
                self._get_state_rand_vec(),
                2
            )
>>>>>>> 63655f9a

        self._set_obj_xyz(pos_mug_init)
        self.obj_init_pos = pos_mug_init

<<<<<<< HEAD
        pos_machine = pos_mug_init + np.array([0.0, 0.22, 0.0])
        self.sim.model.body_pos[self.model.body_name2id("coffee_machine")] = pos_machine
=======
        pos_machine = pos_mug_init + np.array([.0, .22, .0])
        self.model.body_pos[mujoco.mj_name2id(self.model, mujoco.mjtObj.mjOBJ_BODY, 'coffee_machine')] = pos_machine
>>>>>>> 63655f9a

        self._target_pos = pos_mug_goal
        return self._get_obs()

    def compute_reward(self, action, obs):
        obj = obs[4:7]
        target = self._target_pos.copy()

        # Emphasize X and Y errors
        scale = np.array([2.0, 2.0, 1.0])
        target_to_obj = (obj - target) * scale
        target_to_obj = np.linalg.norm(target_to_obj)
        target_to_obj_init = (self.obj_init_pos - target) * scale
        target_to_obj_init = np.linalg.norm(target_to_obj_init)

        in_place = reward_utils.tolerance(
            target_to_obj,
            bounds=(0, 0.05),
            margin=target_to_obj_init,
            sigmoid="long_tail",
        )
        tcp_opened = obs[3]
        tcp_to_obj = np.linalg.norm(obj - self.tcp_center)

        object_grasped = self._gripper_caging_reward(
            action,
            obj,
            object_reach_radius=0.04,
            obj_radius=0.02,
            pad_success_thresh=0.05,
            xz_thresh=0.05,
            desired_gripper_effort=0.7,
            medium_density=True,
        )

        reward = reward_utils.hamacher_product(object_grasped, in_place)

        if tcp_to_obj < 0.04 and tcp_opened > 0:
            reward += 1.0 + 5.0 * in_place
        if target_to_obj < 0.05:
            reward = 10.0
        return (
            reward,
            tcp_to_obj,
            tcp_opened,
            np.linalg.norm(obj - target),  # recompute to avoid `scale` above
            object_grasped,
<<<<<<< HEAD
            in_place,
        )
=======
            in_place
        )
class TrainCoffeePullv3(SawyerCoffeePullEnvV2):
    tasks = None
    def __init__(self):
        SawyerCoffeePullEnvV2.__init__(self, self.tasks)

    def reset(self, seed=None, options=None):
        return super().reset(seed=seed, options=options)

class TestCoffeePullv3(SawyerCoffeePullEnvV2):
    tasks = None
    def __init__(self):
        SawyerCoffeePullEnvV2.__init__(self, self.tasks)

    def reset(self, seed=None, options=None):
        return super().reset(seed=seed, options=options)
>>>>>>> 63655f9a
<|MERGE_RESOLUTION|>--- conflicted
+++ resolved
@@ -4,24 +4,13 @@
 
 from metaworld.envs import reward_utils
 from metaworld.envs.asset_path_utils import full_v2_path_for
-<<<<<<< HEAD
-from metaworld.envs.mujoco.sawyer_xyz.sawyer_xyz_env import (
-    SawyerXYZEnv,
-    _assert_task_is_set,
-)
 
-
-class SawyerCoffeePullEnvV2(SawyerXYZEnv):
-    def __init__(self):
-=======
 from metaworld.envs.mujoco.sawyer_xyz.sawyer_xyz_env import SawyerXYZEnv, _assert_task_is_set
 import mujoco
 
 class SawyerCoffeePullEnvV2(SawyerXYZEnv):
 
     def __init__(self, tasks=None):
-
->>>>>>> 63655f9a
         hand_low = (-0.5, 0.40, 0.05)
         hand_high = (0.5, 1, 0.5)
         obj_low = (-0.05, 0.7, -0.001)
@@ -92,12 +81,8 @@
         return self.get_body_com("obj")
 
     def _get_quat_objects(self):
-<<<<<<< HEAD
-        return Rotation.from_matrix(self.data.get_geom_xmat("mug")).as_quat()
-=======
         geom_xmat = self.data.geom('mug').xmat.reshape(3, 3)
         return Rotation.from_matrix(geom_xmat).as_quat()
->>>>>>> 63655f9a
 
     def _set_obj_xyz(self, pos):
         qpos = self.data.qpos.flatten()
@@ -111,25 +96,17 @@
 
         pos_mug_init, pos_mug_goal = np.split(self._get_state_rand_vec(), 2)
         while np.linalg.norm(pos_mug_init[:2] - pos_mug_goal[:2]) < 0.15:
-<<<<<<< HEAD
-            pos_mug_init, pos_mug_goal = np.split(self._get_state_rand_vec(), 2)
-=======
             pos_mug_init, pos_mug_goal = np.split(
                 self._get_state_rand_vec(),
                 2
             )
->>>>>>> 63655f9a
 
         self._set_obj_xyz(pos_mug_init)
         self.obj_init_pos = pos_mug_init
 
-<<<<<<< HEAD
-        pos_machine = pos_mug_init + np.array([0.0, 0.22, 0.0])
-        self.sim.model.body_pos[self.model.body_name2id("coffee_machine")] = pos_machine
-=======
+
         pos_machine = pos_mug_init + np.array([.0, .22, .0])
         self.model.body_pos[mujoco.mj_name2id(self.model, mujoco.mjtObj.mjOBJ_BODY, 'coffee_machine')] = pos_machine
->>>>>>> 63655f9a
 
         self._target_pos = pos_mug_goal
         return self._get_obs()
@@ -177,11 +154,7 @@
             tcp_opened,
             np.linalg.norm(obj - target),  # recompute to avoid `scale` above
             object_grasped,
-<<<<<<< HEAD
             in_place,
-        )
-=======
-            in_place
         )
 class TrainCoffeePullv3(SawyerCoffeePullEnvV2):
     tasks = None
@@ -197,5 +170,4 @@
         SawyerCoffeePullEnvV2.__init__(self, self.tasks)
 
     def reset(self, seed=None, options=None):
-        return super().reset(seed=seed, options=options)
->>>>>>> 63655f9a
+        return super().reset(seed=seed, options=options)