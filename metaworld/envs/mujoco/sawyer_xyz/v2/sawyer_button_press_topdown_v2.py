--- conflicted
+++ resolved
@@ -11,13 +11,7 @@
 
 
 class SawyerButtonPressTopdownEnvV2(SawyerXYZEnv):
-<<<<<<< HEAD
-    def __init__(self):
-=======
-
     def __init__(self, tasks=None):
-
->>>>>>> 63655f9a
         hand_low = (-0.5, 0.40, 0.05)
         hand_high = (0.5, 1, 0.5)
         obj_low = (-0.1, 0.8, 0.115)
@@ -62,15 +56,6 @@
             button_pressed,
         ) = self.compute_reward(action, obs)
         info = {
-<<<<<<< HEAD
-            "success": float(obj_to_target <= 0.02),
-            "near_object": float(tcp_to_obj <= 0.05),
-            "grasp_success": float(tcp_open > 0),
-            "grasp_reward": near_button,
-            "in_place_reward": button_pressed,
-            "obj_to_target": obj_to_target,
-            "unscaled_reward": reward,
-=======
             'success': float(obj_to_target <= 0.024),
             'near_object': float(tcp_to_obj <= 0.05),
             'grasp_success': float(tcp_open > 0),
@@ -78,7 +63,6 @@
             'in_place_reward': button_pressed,
             'obj_to_target': obj_to_target,
             'unscaled_reward': reward,
->>>>>>> 63655f9a
         }
 
         return reward, info
@@ -94,11 +78,7 @@
         return self.get_body_com("button") + np.array([0.0, 0.0, 0.193])
 
     def _get_quat_objects(self):
-<<<<<<< HEAD
-        return self.sim.data.get_body_xquat("button")
-=======
         return self.data.body('button').xquat
->>>>>>> 63655f9a
 
     def _set_obj_xyz(self, pos):
         qpos = self.data.qpos.flat.copy()
@@ -111,18 +91,9 @@
         self._reset_hand()
         goal_pos = self._get_state_rand_vec()
         self.obj_init_pos = goal_pos
-
-<<<<<<< HEAD
-        goal_pos = self._get_state_rand_vec()
-        self.obj_init_pos = goal_pos
-
-        self.sim.model.body_pos[self.model.body_name2id("box")] = self.obj_init_pos
-        self._target_pos = self._get_site_pos("hole")
-=======
         self.model.body_pos[mujoco.mj_name2id(self.model, mujoco.mjtObj.mjOBJ_BODY, 'box')] = self.obj_init_pos
         mujoco.mj_forward(self.model, self.data)
         self._target_pos = self._get_site_pos('hole')
->>>>>>> 63655f9a
 
         self._obj_to_target_init = abs(
             self._target_pos[2] - self._get_site_pos("buttonStart")[2]
@@ -156,9 +127,6 @@
         if tcp_to_obj <= 0.03:
             reward += 5 * button_pressed
 
-<<<<<<< HEAD
-        return (reward, tcp_to_obj, obs[3], obj_to_target, near_button, button_pressed)
-=======
         return (
             reward,
             tcp_to_obj,
@@ -181,5 +149,4 @@
         SawyerButtonPressTopdownEnvV2.__init__(self, self.tasks)
 
     def reset(self, seed=None, options=None):
-        return super().reset(seed=seed, options=options)
->>>>>>> 63655f9a
+        return super().reset(seed=seed, options=options)