--- conflicted
+++ resolved
@@ -4,23 +4,12 @@
 
 from metaworld.envs import reward_utils
 from metaworld.envs.asset_path_utils import full_v2_path_for
-<<<<<<< HEAD
-from metaworld.envs.mujoco.sawyer_xyz.sawyer_xyz_env import (
-    SawyerXYZEnv,
-    _assert_task_is_set,
-)
-
-
-class SawyerShelfPlaceEnvV2(SawyerXYZEnv):
-    def __init__(self):
-=======
 from metaworld.envs.mujoco.sawyer_xyz.sawyer_xyz_env import SawyerXYZEnv, _assert_task_is_set
 import mujoco
 
 class SawyerShelfPlaceEnvV2(SawyerXYZEnv):
 
     def __init__(self, tasks=None):
->>>>>>> 63655f9a
         goal_low = (-0.1, 0.8, 0.299)
         goal_high = (0.1, 0.9, 0.301)
         hand_low = (-0.5, 0.40, 0.05)
@@ -95,21 +84,13 @@
         return self.get_body_com("obj")
 
     def _get_quat_objects(self):
-<<<<<<< HEAD
-        return Rotation.from_matrix(self.data.get_geom_xmat("objGeom")).as_quat()
-=======
         geom_xmat = self.data.geom('objGeom').xmat.reshape(3, 3)
         return Rotation.from_matrix(geom_xmat).as_quat()
->>>>>>> 63655f9a
 
     def adjust_initObjPos(self, orig_init_pos):
         # This is to account for meshes for the geom and object are not aligned
         # If this is not done, the object could be initialized in an extreme position
-<<<<<<< HEAD
-        diff = self.get_body_com("obj")[:2] - self.data.get_geom_xpos("objGeom")[:2]
-=======
         diff = self.get_body_com('obj')[:2] - self.data.geom('objGeom').xpos[:2]
->>>>>>> 63655f9a
         adjustedPos = orig_init_pos[:2] + diff
 
         # The convention we follow is that body_com[2] is always 0, and geom_pos[2] is the object height
@@ -117,35 +98,14 @@
 
     def reset_model(self):
         self._reset_hand()
-<<<<<<< HEAD
-        self.sim.model.body_pos[
-            self.model.body_name2id("shelf")
-        ] = self.goal.copy() - np.array([0, 0, 0.3])
-        self._target_pos = (
-            self.sim.model.site_pos[self.model.site_name2id("goal")]
-            + self.sim.model.body_pos[self.model.body_name2id("shelf")]
-        )
-        self.obj_init_pos = self.adjust_initObjPos(self.init_config["obj_init_pos"])
-        self.obj_init_angle = self.init_config["obj_init_angle"]
-=======
         self.obj_init_pos = self.adjust_initObjPos(self.init_config['obj_init_pos'])
         self.obj_init_angle = self.init_config['obj_init_angle']
->>>>>>> 63655f9a
+
 
         goal_pos = self._get_state_rand_vec()
         while np.linalg.norm(goal_pos[:2] - goal_pos[-3:-1]) < 0.1:
             goal_pos = self._get_state_rand_vec()
         base_shelf_pos = goal_pos - np.array([0, 0, 0, 0, 0, 0.3])
-<<<<<<< HEAD
-        self.obj_init_pos = np.concatenate(
-            (base_shelf_pos[:2], [self.obj_init_pos[-1]])
-        )
-        self.sim.model.body_pos[self.model.body_name2id("shelf")] = base_shelf_pos[-3:]
-        self._target_pos = (
-            self.sim.model.site_pos[self.model.site_name2id("goal")]
-            + self.sim.model.body_pos[self.model.body_name2id("shelf")]
-        )
-=======
         self.obj_init_pos = np.concatenate((base_shelf_pos[:2], [self.obj_init_pos[-1]]))
 
         self.model.body_pos[mujoco.mj_name2id(self.model, mujoco.mjtObj.mjOBJ_BODY, 'shelf')] \
@@ -153,7 +113,6 @@
         mujoco.mj_forward(self.model, self.data)
         self._target_pos = self.model.site_pos[mujoco.mj_name2id(self.model, mujoco.mjtObj.mjOBJ_SITE, 'goal')] + \
                            self.model.body_pos[mujoco.mj_name2id(self.model, mujoco.mjtObj.mjOBJ_BODY, 'shelf')]
->>>>>>> 63655f9a
 
         self._set_obj_xyz(self.obj_init_pos)
 
@@ -216,10 +175,6 @@
 
         if obj_to_target < _TARGET_RADIUS:
             reward = 10.0
-
-<<<<<<< HEAD
-        return [reward, tcp_to_obj, tcp_opened, obj_to_target, object_grasped, in_place]
-=======
         return [
             reward,
             tcp_to_obj,
@@ -244,5 +199,4 @@
         SawyerShelfPlaceEnvV2.__init__(self, self.tasks)
 
     def reset(self, seed=None, options=None):
-        return super().reset(seed=seed, options=options)
->>>>>>> 63655f9a
+        return super().reset(seed=seed, options=options)