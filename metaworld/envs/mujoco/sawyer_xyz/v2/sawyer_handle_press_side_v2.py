import numpy as np
from gymnasium.spaces import Box

from metaworld.envs import reward_utils
from metaworld.envs.asset_path_utils import full_v2_path_for
<<<<<<< HEAD
from metaworld.envs.mujoco.sawyer_xyz.sawyer_xyz_env import (
    SawyerXYZEnv,
    _assert_task_is_set,
)

=======
from metaworld.envs.mujoco.sawyer_xyz.sawyer_xyz_env import SawyerXYZEnv, _assert_task_is_set
import mujoco
>>>>>>> 63655f9a

class SawyerHandlePressSideEnvV2(SawyerXYZEnv):
    """SawyerHandlePressSideEnv.

    Motivation for V2:
        V1 was very difficult to solve because the end effector's wrist has a
        nub that got caught on the box before pushing the handle all the way
        down. There are a number of ways to fix this, e.g. moving box to right
        side of table, extending handle's length, decreasing handle's damping,
        or moving the goal position slightly upward. I just the last one.
    Changelog from V1 to V2:
        - (8/05/20) Updated to new XML
        - (6/30/20) Increased goal's Z coordinate by 0.01 in XML
    """

    TARGET_RADIUS = 0.02

    def __init__(self, tasks=None):
        hand_low = (-0.5, 0.40, 0.05)
        hand_high = (0.5, 1.0, 0.5)
        obj_low = (-0.35, 0.65, -0.001)
        obj_high = (-0.25, 0.75, 0.001)

        super().__init__(
            self.model_name,
            hand_low=hand_low,
            hand_high=hand_high,
        )

        if tasks is not None:
            self.tasks = tasks

        self.init_config = {
            "obj_init_pos": np.array([-0.3, 0.7, 0.0]),
            "hand_init_pos": np.array(
                (0, 0.6, 0.2),
            ),
        }
        self.goal = np.array([-0.2, 0.7, 0.14])
        self.obj_init_pos = self.init_config["obj_init_pos"]
        self.hand_init_pos = self.init_config["hand_init_pos"]

        goal_low = self.hand_low
        goal_high = self.hand_high

        self._random_reset_space = Box(
            np.array(obj_low),
            np.array(obj_high),
        )
        self.goal_space = Box(np.array(goal_low), np.array(goal_high))

    @property
    def model_name(self):
        return full_v2_path_for("sawyer_xyz/sawyer_handle_press_sideways.xml")

    @_assert_task_is_set
    def evaluate_state(self, obs, action):
<<<<<<< HEAD
        (
            reward,
            tcp_to_obj,
            _,
            target_to_obj,
            object_grasped,
            in_place,
        ) = self.compute_reward(action, obs)
=======
        (reward, tcp_to_obj, _, target_to_obj, object_grasped, in_place) = self.compute_reward(action, obs)
>>>>>>> 63655f9a

        info = {
            "success": float(target_to_obj <= self.TARGET_RADIUS),
            "near_object": float(tcp_to_obj <= 0.05),
            "grasp_success": 1.0,
            "grasp_reward": object_grasped,
            "in_place_reward": in_place,
            "obj_to_target": target_to_obj,
            "unscaled_reward": reward,
        }

        return reward, info

    @property
    def _target_site_config(self):
        return []

    def _get_pos_objects(self):
        return self._get_site_pos("handleStart")

    def _get_quat_objects(self):
        return np.zeros(4)

    def _set_obj_xyz(self, pos):
        qpos = self.data.qpos.flat.copy()
        qvel = self.data.qvel.flat.copy()
        qpos[9] = pos
        qvel[9] = 0
        self.set_state(qpos, qvel)

    def reset_model(self):
        self._reset_hand()

        self.obj_init_pos = self._get_state_rand_vec()
<<<<<<< HEAD
        self.sim.model.body_pos[self.model.body_name2id("box")] = self.obj_init_pos
=======

        self.model.body_pos[mujoco.mj_name2id(self.model, mujoco.mjtObj.mjOBJ_BODY, 'box')] = self.obj_init_pos
>>>>>>> 63655f9a
        self._set_obj_xyz(-0.001)
        self._target_pos = self._get_site_pos("goalPress")
        self._handle_init_pos = self._get_pos_objects()

        return self._get_obs()

    def compute_reward(self, actions, obs):
        del actions

        obj = self._get_pos_objects()
        tcp = self.tcp_center
        target = self._target_pos.copy()

        target_to_obj = obj[2] - target[2]
        target_to_obj = np.linalg.norm(target_to_obj)
        target_to_obj_init = self._handle_init_pos[2] - target[2]
        target_to_obj_init = np.linalg.norm(target_to_obj_init)

        in_place = reward_utils.tolerance(
            target_to_obj,
            bounds=(0, self.TARGET_RADIUS),
            margin=abs(target_to_obj_init - self.TARGET_RADIUS),
            sigmoid="long_tail",
        )

        handle_radius = 0.02
        tcp_to_obj = np.linalg.norm(obj - tcp)
        tcp_to_obj_init = np.linalg.norm(self._handle_init_pos - self.init_tcp)
        reach = reward_utils.tolerance(
            tcp_to_obj,
            bounds=(0, handle_radius),
            margin=abs(tcp_to_obj_init - handle_radius),
            sigmoid="long_tail",
        )
        tcp_opened = 0
        object_grasped = reach

        reward = reward_utils.hamacher_product(reach, in_place)
        reward = 1 if target_to_obj <= self.TARGET_RADIUS else reward
        reward *= 10
<<<<<<< HEAD
        return (reward, tcp_to_obj, tcp_opened, target_to_obj, object_grasped, in_place)
=======
        return (reward, tcp_to_obj, tcp_opened, target_to_obj, object_grasped, in_place)

class TrainHandlePressSidev3(SawyerHandlePressSideEnvV2):
    tasks = None
    def __init__(self):
        SawyerHandlePressSideEnvV2.__init__(self, self.tasks)

    def reset(self, seed=None, options=None):
        return super().reset(seed=seed, options=options)

class TestHandlePressSidev3(SawyerHandlePressSideEnvV2):
    tasks = None
    def __init__(self):
        SawyerHandlePressSideEnvV2.__init__(self, self.tasks)

    def reset(self, seed=None, options=None):
        return super().reset(seed=seed, options=options)
>>>>>>> 63655f9a
<|MERGE_RESOLUTION|>--- conflicted
+++ resolved
@@ -3,16 +3,9 @@
 
 from metaworld.envs import reward_utils
 from metaworld.envs.asset_path_utils import full_v2_path_for
-<<<<<<< HEAD
-from metaworld.envs.mujoco.sawyer_xyz.sawyer_xyz_env import (
-    SawyerXYZEnv,
-    _assert_task_is_set,
-)
 
-=======
 from metaworld.envs.mujoco.sawyer_xyz.sawyer_xyz_env import SawyerXYZEnv, _assert_task_is_set
 import mujoco
->>>>>>> 63655f9a
 
 class SawyerHandlePressSideEnvV2(SawyerXYZEnv):
     """SawyerHandlePressSideEnv.
@@ -70,18 +63,7 @@
 
     @_assert_task_is_set
     def evaluate_state(self, obs, action):
-<<<<<<< HEAD
-        (
-            reward,
-            tcp_to_obj,
-            _,
-            target_to_obj,
-            object_grasped,
-            in_place,
-        ) = self.compute_reward(action, obs)
-=======
         (reward, tcp_to_obj, _, target_to_obj, object_grasped, in_place) = self.compute_reward(action, obs)
->>>>>>> 63655f9a
 
         info = {
             "success": float(target_to_obj <= self.TARGET_RADIUS),
@@ -116,12 +98,8 @@
         self._reset_hand()
 
         self.obj_init_pos = self._get_state_rand_vec()
-<<<<<<< HEAD
-        self.sim.model.body_pos[self.model.body_name2id("box")] = self.obj_init_pos
-=======
 
         self.model.body_pos[mujoco.mj_name2id(self.model, mujoco.mjtObj.mjOBJ_BODY, 'box')] = self.obj_init_pos
->>>>>>> 63655f9a
         self._set_obj_xyz(-0.001)
         self._target_pos = self._get_site_pos("goalPress")
         self._handle_init_pos = self._get_pos_objects()
@@ -162,9 +140,6 @@
         reward = reward_utils.hamacher_product(reach, in_place)
         reward = 1 if target_to_obj <= self.TARGET_RADIUS else reward
         reward *= 10
-<<<<<<< HEAD
-        return (reward, tcp_to_obj, tcp_opened, target_to_obj, object_grasped, in_place)
-=======
         return (reward, tcp_to_obj, tcp_opened, target_to_obj, object_grasped, in_place)
 
 class TrainHandlePressSidev3(SawyerHandlePressSideEnvV2):
@@ -181,5 +156,4 @@
         SawyerHandlePressSideEnvV2.__init__(self, self.tasks)
 
     def reset(self, seed=None, options=None):
-        return super().reset(seed=seed, options=options)
->>>>>>> 63655f9a
+        return super().reset(seed=seed, options=options)