--- conflicted
+++ resolved
@@ -3,23 +3,12 @@
 
 from metaworld.envs import reward_utils
 from metaworld.envs.asset_path_utils import full_v2_path_for
-<<<<<<< HEAD
-from metaworld.envs.mujoco.sawyer_xyz.sawyer_xyz_env import (
-    SawyerXYZEnv,
-    _assert_task_is_set,
-)
 
-
-class SawyerDrawerOpenEnvV2(SawyerXYZEnv):
-    def __init__(self):
-=======
 from metaworld.envs.mujoco.sawyer_xyz.sawyer_xyz_env import SawyerXYZEnv, _assert_task_is_set
 import mujoco
 
 class SawyerDrawerOpenEnvV2(SawyerXYZEnv):
     def __init__(self, tasks=None):
-
->>>>>>> 63655f9a
         hand_low = (-0.5, 0.40, 0.05)
         hand_high = (0.5, 1, 0.5)
         obj_low = (-0.1, 0.9, 0.0)
@@ -94,11 +83,7 @@
         return self.get_body_com("drawer_link") + np.array([0.0, -0.16, 0.0])
 
     def _get_quat_objects(self):
-<<<<<<< HEAD
-        return self.sim.data.get_body_xquat("drawer_link")
-=======
         return self.data.body('drawer_link').xquat
->>>>>>> 63655f9a
 
     def reset_model(self):
         self._reset_hand()
@@ -107,12 +92,8 @@
         # Compute nightstand position
         self.obj_init_pos = self._get_state_rand_vec()
         # Set mujoco body to computed position
-<<<<<<< HEAD
-        self.sim.model.body_pos[self.model.body_name2id("drawer")] = self.obj_init_pos
-=======
         self.model.body_pos[mujoco.mj_name2id(self.model, mujoco.mjtObj.mjOBJ_BODY, 'drawer')] = self.obj_init_pos
 
->>>>>>> 63655f9a
         # Set _target_pos to current drawer position (closed) minus an offset
         self._target_pos = self.obj_init_pos + np.array(
             [0.0, -0.16 - self.maxDist, 0.09]
@@ -156,11 +137,7 @@
             obs[3],
             handle_error,
             reward_for_caging,
-<<<<<<< HEAD
             reward_for_opening,
-        )
-=======
-            reward_for_opening
         )
 
 class TrainDrawerOpenv3(SawyerDrawerOpenEnvV2):
@@ -177,5 +154,4 @@
         SawyerDrawerOpenEnvV2.__init__(self, self.tasks)
 
     def reset(self, seed=None, options=None):
-        return super().reset(seed=seed, options=options)
->>>>>>> 63655f9a
+        return super().reset(seed=seed, options=options)