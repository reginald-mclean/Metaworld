import numpy as np
from gymnasium.spaces import Box
from scipy.spatial.transform import Rotation

from metaworld.envs import reward_utils
from metaworld.envs.asset_path_utils import full_v2_path_for
from metaworld.envs.mujoco.sawyer_xyz.sawyer_xyz_env import (
    SawyerXYZEnv,
    _assert_task_is_set,
)


class SawyerStickPullEnvV2(SawyerXYZEnv):
    def __init__(self, tasks=None):
        hand_low = (-0.5, 0.35, 0.05)
        hand_high = (0.5, 1, 0.5)
        obj_low = (-0.1, 0.55, 0.000)
        obj_high = (0.0, 0.65, 0.001)
        goal_low = (0.35, 0.45, 0.0199)
        goal_high = (0.45, 0.55, 0.0201)

        super().__init__(
            self.model_name,
            hand_low=hand_low,
            hand_high=hand_high,
        )

        if tasks is not None:
            self.tasks = tasks

        self.init_config = {
            "stick_init_pos": np.array([0, 0.6, 0.02]),
            "hand_init_pos": np.array([0, 0.6, 0.2]),
        }
        self.goal = self.init_config["stick_init_pos"]
        self.stick_init_pos = self.init_config["stick_init_pos"]
        self.hand_init_pos = self.init_config["hand_init_pos"]

        # Fix object init position.
        self.obj_init_pos = np.array([0.2, 0.69, 0.0])
        self.obj_init_qpos = np.array([0.0, 0.09])
        self.obj_space = Box(np.array(obj_low), np.array(obj_high))
        self.goal_space = Box(np.array(goal_low), np.array(goal_high))
        self._random_reset_space = Box(
            np.hstack((obj_low, goal_low)),
            np.hstack((obj_high, goal_high)),
        )

    @property
    def model_name(self):
        return full_v2_path_for("sawyer_xyz/sawyer_stick_obj.xml")

    @_assert_task_is_set
    def evaluate_state(self, obs, action):
        stick = obs[4:7]
        handle = obs[11:14]
        end_of_stick = self._get_site_pos("stick_end")
        (
            reward,
            tcp_to_obj,
            tcp_open,
            container_to_target,
            grasp_reward,
            stick_in_place,
        ) = self.compute_reward(action, obs)

        success = float(
            (np.linalg.norm(handle - self._target_pos) <= 0.12)
            and self._stick_is_inserted(handle, end_of_stick)
        )
        near_object = float(tcp_to_obj <= 0.03)
        grasp_success = float(
            self.touching_object
            and (tcp_open > 0)
            and (stick[2] - 0.02 > self.obj_init_pos[2])
        )

        info = {
            "success": success,
            "near_object": near_object,
            "grasp_success": grasp_success,
            "grasp_reward": grasp_reward,
            "in_place_reward": stick_in_place,
            "obj_to_target": container_to_target,
            "unscaled_reward": reward,
        }

        return reward, info

    def _get_pos_objects(self):
        return np.hstack(
            (
                self.get_body_com("stick").copy(),
                self._get_site_pos("insertion"),
            )
        )

    def _get_quat_objects(self):
        geom_xmat = self.data.body('stick').xmat.reshape(3, 3)
        return np.hstack(
<<<<<<< HEAD
            (
                Rotation.from_matrix(self.data.get_body_xmat("stick")).as_quat(),
                np.array([0.0, 0.0, 0.0, 0.0]),
            )
        )
=======
            (Rotation.from_matrix(geom_xmat).as_quat(), np.array([0., 0., 0., 0.,])))
>>>>>>> 63655f9a

    def _get_obs_dict(self):
        obs_dict = super()._get_obs_dict()
        obs_dict["state_achieved_goal"] = self._get_site_pos("insertion")
        return obs_dict

    def _set_stick_xyz(self, pos):
        qpos = self.data.qpos.flat.copy()
        qvel = self.data.qvel.flat.copy()
        qpos[9:12] = pos.copy()
        qvel[9:15] = 0
        self.set_state(qpos, qvel)

    def _set_obj_xyz(self, pos):
        qpos = self.data.qpos.flat.copy()
        qvel = self.data.qvel.flat.copy()
        qpos[16:18] = pos.copy()
        qvel[16:18] = 0
        self.set_state(qpos, qvel)

    def reset_model(self):
        self._reset_hand()
        self.obj_init_pos = np.array([0.2, 0.69, 0.04])
        self.obj_init_qpos = np.array([0.0, 0.09])
        self.stick_init_pos = self.init_config["stick_init_pos"]
        self._target_pos = np.array([0.3, 0.4, self.stick_init_pos[-1]])

        goal_pos = self._get_state_rand_vec()
        while np.linalg.norm(goal_pos[:2] - goal_pos[-3:-1]) < 0.1:
            goal_pos = self._get_state_rand_vec()
<<<<<<< HEAD
        self.stick_init_pos = np.concatenate((goal_pos[:2], [self.stick_init_pos[-1]]))
        self._target_pos = np.concatenate((goal_pos[-3:-1], [self.stick_init_pos[-1]]))
=======
        self.stick_init_pos = np.concatenate(
            (goal_pos[:2], [self.stick_init_pos[-1]]))
        self._target_pos = np.concatenate(
            (goal_pos[-3:-1], [self.stick_init_pos[-1]]))
>>>>>>> 63655f9a

        self._set_stick_xyz(self.stick_init_pos)
        self._set_obj_xyz(self.obj_init_qpos)
        self.obj_init_pos = self.get_body_com("object").copy()

        return self._get_obs()

    def _stick_is_inserted(self, handle, end_of_stick):
        return (
            (end_of_stick[0] >= handle[0])
            and (np.abs(end_of_stick[1] - handle[1]) <= 0.040)
            and (np.abs(end_of_stick[2] - handle[2]) <= 0.060)
        )

    def compute_reward(self, action, obs):
        _TARGET_RADIUS = 0.05
        tcp = self.tcp_center
        stick = obs[4:7]
        end_of_stick = self._get_site_pos("stick_end")
        container = obs[11:14] + np.array([0.05, 0.0, 0.0])
        container_init_pos = self.obj_init_pos + np.array([0.05, 0.0, 0.0])
        handle = obs[11:14]
        tcp_opened = obs[3]
        target = self._target_pos
        tcp_to_stick = np.linalg.norm(stick - tcp)
        handle_to_target = np.linalg.norm(handle - target)

        yz_scaling = np.array([1.0, 1.0, 2.0])
        stick_to_container = np.linalg.norm((stick - container) * yz_scaling)
        stick_in_place_margin = np.linalg.norm(
            (self.stick_init_pos - container_init_pos) * yz_scaling
        )
        stick_in_place = reward_utils.tolerance(
            stick_to_container,
            bounds=(0, _TARGET_RADIUS),
            margin=stick_in_place_margin,
            sigmoid="long_tail",
        )

        stick_to_target = np.linalg.norm(stick - target)
        stick_in_place_margin_2 = np.linalg.norm(self.stick_init_pos - target)
        stick_in_place_2 = reward_utils.tolerance(
            stick_to_target,
            bounds=(0, _TARGET_RADIUS),
            margin=stick_in_place_margin_2,
            sigmoid="long_tail",
        )

        container_to_target = np.linalg.norm(container - target)
        container_in_place_margin = np.linalg.norm(self.obj_init_pos - target)
        container_in_place = reward_utils.tolerance(
            container_to_target,
            bounds=(0, _TARGET_RADIUS),
            margin=container_in_place_margin,
            sigmoid="long_tail",
        )

        object_grasped = self._gripper_caging_reward(
            action=action,
            obj_pos=stick,
            obj_radius=0.014,
            pad_success_thresh=0.05,
            object_reach_radius=0.01,
            xz_thresh=0.01,
            high_density=True,
        )

        grasp_success = (
            tcp_to_stick < 0.02
            and (tcp_opened > 0)
            and (stick[2] - 0.01 > self.stick_init_pos[2])
        )
        object_grasped = 1 if grasp_success else object_grasped

        in_place_and_object_grasped = reward_utils.hamacher_product(
            object_grasped, stick_in_place
        )
        reward = in_place_and_object_grasped

        if grasp_success:
            reward = 1.0 + in_place_and_object_grasped + 5.0 * stick_in_place

            if self._stick_is_inserted(handle, end_of_stick):
                reward = (
                    1.0
                    + in_place_and_object_grasped
                    + 5.0
                    + 2.0 * stick_in_place_2
                    + 1.0 * container_in_place
                )

                if handle_to_target <= 0.12:
                    reward = 10.0

        return [
<<<<<<< HEAD
            reward,
            tcp_to_stick,
            tcp_opened,
            handle_to_target,
            object_grasped,
            stick_in_place,
        ]
=======
            reward, tcp_to_stick, tcp_opened, handle_to_target, object_grasped,
            stick_in_place
        ]

class TrainStickPullv3(SawyerStickPullEnvV2):
    tasks = None
    def __init__(self):
        SawyerStickPullEnvV2.__init__(self, self.tasks)

    def reset(self, seed=None, options=None):
        return super().reset(seed=seed, options=options)


class TestStickPullv3(SawyerStickPullEnvV2):
    tasks = None
    def __init__(self):
        SawyerStickPullEnvV2.__init__(self, self.tasks)

    def reset(self, seed=None, options=None):
        return super().reset(seed=seed, options=options)
>>>>>>> 63655f9a
<|MERGE_RESOLUTION|>--- conflicted
+++ resolved
@@ -98,15 +98,7 @@
     def _get_quat_objects(self):
         geom_xmat = self.data.body('stick').xmat.reshape(3, 3)
         return np.hstack(
-<<<<<<< HEAD
-            (
-                Rotation.from_matrix(self.data.get_body_xmat("stick")).as_quat(),
-                np.array([0.0, 0.0, 0.0, 0.0]),
-            )
-        )
-=======
             (Rotation.from_matrix(geom_xmat).as_quat(), np.array([0., 0., 0., 0.,])))
->>>>>>> 63655f9a
 
     def _get_obs_dict(self):
         obs_dict = super()._get_obs_dict()
@@ -137,15 +129,10 @@
         goal_pos = self._get_state_rand_vec()
         while np.linalg.norm(goal_pos[:2] - goal_pos[-3:-1]) < 0.1:
             goal_pos = self._get_state_rand_vec()
-<<<<<<< HEAD
-        self.stick_init_pos = np.concatenate((goal_pos[:2], [self.stick_init_pos[-1]]))
-        self._target_pos = np.concatenate((goal_pos[-3:-1], [self.stick_init_pos[-1]]))
-=======
         self.stick_init_pos = np.concatenate(
             (goal_pos[:2], [self.stick_init_pos[-1]]))
         self._target_pos = np.concatenate(
             (goal_pos[-3:-1], [self.stick_init_pos[-1]]))
->>>>>>> 63655f9a
 
         self._set_stick_xyz(self.stick_init_pos)
         self._set_obj_xyz(self.obj_init_qpos)
@@ -241,7 +228,6 @@
                     reward = 10.0
 
         return [
-<<<<<<< HEAD
             reward,
             tcp_to_stick,
             tcp_opened,
@@ -249,10 +235,6 @@
             object_grasped,
             stick_in_place,
         ]
-=======
-            reward, tcp_to_stick, tcp_opened, handle_to_target, object_grasped,
-            stick_in_place
-        ]
 
 class TrainStickPullv3(SawyerStickPullEnvV2):
     tasks = None
@@ -269,5 +251,4 @@
         SawyerStickPullEnvV2.__init__(self, self.tasks)
 
     def reset(self, seed=None, options=None):
-        return super().reset(seed=seed, options=options)
->>>>>>> 63655f9a
+        return super().reset(seed=seed, options=options)