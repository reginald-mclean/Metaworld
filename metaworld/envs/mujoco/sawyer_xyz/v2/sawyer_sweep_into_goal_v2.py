--- conflicted
+++ resolved
@@ -12,13 +12,7 @@
 
 class SawyerSweepIntoGoalEnvV2(SawyerXYZEnv):
     OBJ_RADIUS = 0.02
-
-<<<<<<< HEAD
-    def __init__(self):
-=======
     def __init__(self, tasks=None):
-
->>>>>>> 63655f9a
         hand_low = (-0.5, 0.40, 0.05)
         hand_high = (0.5, 1, 0.5)
         obj_low = (-0.1, 0.6, 0.02)
@@ -81,12 +75,8 @@
         return reward, info
 
     def _get_quat_objects(self):
-<<<<<<< HEAD
-        return Rotation.from_matrix(self.data.get_geom_xmat("objGeom")).as_quat()
-=======
         geom_xmat = self.data.geom('objGeom').xmat.reshape(3, 3)
         return Rotation.from_matrix(geom_xmat).as_quat()
->>>>>>> 63655f9a
 
     def _get_pos_objects(self):
         return self.get_body_com("obj")
@@ -222,11 +212,7 @@
         reward = (2 * object_grasped) + (6 * in_place_and_object_grasped)
 
         if obj_to_target < _TARGET_RADIUS:
-<<<<<<< HEAD
             reward = 10.0
-        return [reward, tcp_to_obj, tcp_opened, obj_to_target, object_grasped, in_place]
-=======
-            reward = 10.
         return [reward, tcp_to_obj, tcp_opened, obj_to_target, object_grasped, in_place]
 
 class TrainSweepIntoGoalv3(SawyerSweepIntoGoalEnvV2):
@@ -244,5 +230,4 @@
         SawyerSweepIntoGoalEnvV2.__init__(self, self.tasks)
 
     def reset(self, seed=None, options=None):
-        return super().reset(seed=seed, options=options)
->>>>>>> 63655f9a
+        return super().reset(seed=seed, options=options)