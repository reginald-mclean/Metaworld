import numpy as np
from gymnasium.spaces import Box
from scipy.spatial.transform import Rotation

from metaworld.envs import reward_utils
<<<<<<< HEAD
from metaworld.envs.mujoco.sawyer_xyz.sawyer_xyz_env import (
    SawyerXYZEnv,
    _assert_task_is_set,
)
from metaworld.envs.mujoco.sawyer_xyz.v2.sawyer_door_v2 import SawyerDoorEnvV2


class SawyerDoorCloseEnvV2(SawyerDoorEnvV2):
    def __init__(self):
        goal_low = (0.2, 0.65, 0.1499)
        goal_high = (0.3, 0.75, 0.1501)
=======
from metaworld.envs.mujoco.sawyer_xyz.sawyer_xyz_env import SawyerXYZEnv, _assert_task_is_set
from metaworld.envs.asset_path_utils import full_v2_path_for


class SawyerDoorCloseEnvV2(SawyerXYZEnv):
    def __init__(self, tasks=None):
        goal_low = (0.2, 0.65, 0.1499)
        goal_high = (0.3, 0.75, 0.1501)
        hand_low = (-0.5, 0.40, 0.05)
        hand_high = (0.5, 1, 0.5)
        obj_low = (0.0, 0.85, 0.15)
        obj_high = (0.1, 0.95, 0.15)

        super().__init__(
            self.model_name,
            hand_low=hand_low,
            hand_high=hand_high,
        )
>>>>>>> 63655f9a

        if tasks is not None:
            self.tasks = tasks

        self.init_config = {
            "obj_init_angle": 0.3,
            "obj_init_pos": np.array([0.1, 0.95, 0.15], dtype=np.float32),
            "hand_init_pos": np.array([-0.5, 0.6, 0.2], dtype=np.float32),
        }
        self.goal = np.array([0.2, 0.8, 0.15])
        self.obj_init_pos = self.init_config["obj_init_pos"]
        self.obj_init_angle = self.init_config["obj_init_angle"]
        self.hand_init_pos = self.init_config["hand_init_pos"]
<<<<<<< HEAD
=======

        self.door_qpos_adr = self.model.joint("doorjoint").qposadr.item()
        self.door_qvel_adr = self.model.joint("doorjoint").dofadr.item()
>>>>>>> 63655f9a

        self.goal_space = Box(np.array(goal_low), np.array(goal_high))

        self._random_reset_space = Box(
            np.array(obj_low),
            np.array(obj_high),
        )

    @property
    def model_name(self):
        return full_v2_path_for("sawyer_xyz/sawyer_door_pull.xml")

    def _get_pos_objects(self):
        return self.data.geom("handle").xpos.copy()

    def _get_quat_objects(self):
        return Rotation.from_matrix(self.data.geom("handle").xmat.reshape(3, 3)).as_quat()

    def _set_obj_xyz(self, pos):
        qpos = self.data.qpos.copy()
        qvel = self.data.qvel.copy()
        qpos[self.door_qpos_adr] = pos
        qvel[self.door_qvel_adr] = 0
        self.set_state(qpos.flatten(), qvel.flatten())

    def reset_model(self):
        self._reset_hand()
<<<<<<< HEAD
        self._target_pos = self.goal.copy()
        self.objHeight = self.data.get_geom_xpos("handle")[2]
=======
        self.objHeight = self.data.geom("handle").xpos[2]
>>>>>>> 63655f9a

        obj_pos = self._get_state_rand_vec()
        self.obj_init_pos = obj_pos
        goal_pos = obj_pos.copy() + np.array([0.2, -0.2, 0.0])
        self._target_pos = goal_pos
<<<<<<< HEAD

        self.sim.model.body_pos[self.model.body_name2id("door")] = self.obj_init_pos
        self.sim.model.site_pos[self.model.site_name2id("goal")] = self._target_pos
=======
        
        self.model.body("door").pos = self.obj_init_pos
        self.model.site("goal").pos = self._target_pos
>>>>>>> 63655f9a

        # keep the door open after resetting initial positions
        self._set_obj_xyz(-1.5708)

        return self._get_obs()

    @_assert_task_is_set
    def evaluate_state(self, obs, action):
        reward, obj_to_target, in_place = self.compute_reward(action, obs)
        info = {
            "obj_to_target": obj_to_target,
            "in_place_reward": in_place,
            "success": float(obj_to_target <= 0.08),
            "near_object": 0.0,
            "grasp_success": 1.0,
            "grasp_reward": 1.0,
            "unscaled_reward": reward,
        }
        return reward, info

    def compute_reward(self, actions, obs):
        _TARGET_RADIUS = 0.05
        tcp = self.tcp_center
        obj = obs[4:7]
        target = self._target_pos

        tcp_to_target = np.linalg.norm(tcp - target)
        tcp_to_obj = np.linalg.norm(tcp - obj)
        obj_to_target = np.linalg.norm(obj - target)

        in_place_margin = np.linalg.norm(self.obj_init_pos - target)
        in_place = reward_utils.tolerance(
            obj_to_target,
            bounds=(0, _TARGET_RADIUS),
            margin=in_place_margin,
            sigmoid="gaussian",
        )

        hand_margin = np.linalg.norm(self.hand_init_pos - obj) + 0.1
        hand_in_place = reward_utils.tolerance(
            tcp_to_target,
            bounds=(0, 0.25 * _TARGET_RADIUS),
            margin=hand_margin,
            sigmoid="gaussian",
        )

        reward = 3 * hand_in_place + 6 * in_place

        if obj_to_target < _TARGET_RADIUS:
            reward = 10

        return [reward, obj_to_target, hand_in_place]

class TrainDoorClosev3(SawyerDoorCloseEnvV2):
    tasks = None
    def __init__(self):
        SawyerDoorCloseEnvV2.__init__(self, self.tasks)

    def reset(self, seed=None, options=None):
        return super().reset(seed=seed, options=options)

class TestDoorClosev3(SawyerDoorCloseEnvV2):
    tasks = None
    def __init__(self):
        SawyerDoorCloseEnvV2.__init__(self, self.tasks)

    def reset(self, seed=None, options=None):
        return super().reset(seed=seed, options=options)<|MERGE_RESOLUTION|>--- conflicted
+++ resolved
@@ -3,19 +3,7 @@
 from scipy.spatial.transform import Rotation
 
 from metaworld.envs import reward_utils
-<<<<<<< HEAD
-from metaworld.envs.mujoco.sawyer_xyz.sawyer_xyz_env import (
-    SawyerXYZEnv,
-    _assert_task_is_set,
-)
-from metaworld.envs.mujoco.sawyer_xyz.v2.sawyer_door_v2 import SawyerDoorEnvV2
 
-
-class SawyerDoorCloseEnvV2(SawyerDoorEnvV2):
-    def __init__(self):
-        goal_low = (0.2, 0.65, 0.1499)
-        goal_high = (0.3, 0.75, 0.1501)
-=======
 from metaworld.envs.mujoco.sawyer_xyz.sawyer_xyz_env import SawyerXYZEnv, _assert_task_is_set
 from metaworld.envs.asset_path_utils import full_v2_path_for
 
@@ -34,7 +22,6 @@
             hand_low=hand_low,
             hand_high=hand_high,
         )
->>>>>>> 63655f9a
 
         if tasks is not None:
             self.tasks = tasks
@@ -48,12 +35,9 @@
         self.obj_init_pos = self.init_config["obj_init_pos"]
         self.obj_init_angle = self.init_config["obj_init_angle"]
         self.hand_init_pos = self.init_config["hand_init_pos"]
-<<<<<<< HEAD
-=======
 
         self.door_qpos_adr = self.model.joint("doorjoint").qposadr.item()
         self.door_qvel_adr = self.model.joint("doorjoint").dofadr.item()
->>>>>>> 63655f9a
 
         self.goal_space = Box(np.array(goal_low), np.array(goal_high))
 
@@ -81,26 +65,14 @@
 
     def reset_model(self):
         self._reset_hand()
-<<<<<<< HEAD
-        self._target_pos = self.goal.copy()
-        self.objHeight = self.data.get_geom_xpos("handle")[2]
-=======
         self.objHeight = self.data.geom("handle").xpos[2]
->>>>>>> 63655f9a
-
         obj_pos = self._get_state_rand_vec()
         self.obj_init_pos = obj_pos
         goal_pos = obj_pos.copy() + np.array([0.2, -0.2, 0.0])
         self._target_pos = goal_pos
-<<<<<<< HEAD
-
-        self.sim.model.body_pos[self.model.body_name2id("door")] = self.obj_init_pos
-        self.sim.model.site_pos[self.model.site_name2id("goal")] = self._target_pos
-=======
         
         self.model.body("door").pos = self.obj_init_pos
         self.model.site("goal").pos = self._target_pos
->>>>>>> 63655f9a
 
         # keep the door open after resetting initial positions
         self._set_obj_xyz(-1.5708)
