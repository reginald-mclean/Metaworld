import numpy as np
from gymnasium.spaces import Box
from scipy.spatial.transform import Rotation

from metaworld.envs import reward_utils
from metaworld.envs.asset_path_utils import full_v2_path_for
from metaworld.envs.mujoco.sawyer_xyz.sawyer_xyz_env import (
    SawyerXYZEnv,
    _assert_task_is_set,
)


class SawyerPushEnvV2(SawyerXYZEnv):
    """SawyerPushEnv.

    Motivation for V2:
        V1 was very difficult to solve because the observation didn't say where
        to move after reaching the puck.
    Changelog from V1 to V2:
        - (7/7/20) Removed 3 element vector. Replaced with 3 element position
            of the goal (for consistency with other environments)
        - (6/15/20) Added a 3 element vector to the observation. This vector
            points from the end effector to the goal coordinate.
            i.e. (self._target_pos - pos_hand)
        - (6/15/20) Separated reach-push-pick-place into 3 separate envs.
    """

    TARGET_RADIUS = 0.05

    def __init__(self, tasks=None):
        hand_low = (-0.5, 0.40, 0.05)
        hand_high = (0.5, 1, 0.5)
        obj_low = (-0.1, 0.6, 0.02)
        obj_high = (0.1, 0.7, 0.02)
        goal_low = (-0.1, 0.8, 0.01)
        goal_high = (0.1, 0.9, 0.02)

        super().__init__(
            self.model_name,
            hand_low=hand_low,
            hand_high=hand_high,
        )

        if tasks is not None:
            self.tasks = tasks

        self.init_config = {
            "obj_init_angle": 0.3,
            "obj_init_pos": np.array([0.0, 0.6, 0.02]),
            "hand_init_pos": np.array([0.0, 0.6, 0.2]),
        }

        self.goal = np.array([0.1, 0.8, 0.02])

        self.obj_init_angle = self.init_config["obj_init_angle"]
        self.obj_init_pos = self.init_config["obj_init_pos"]
        self.hand_init_pos = self.init_config["hand_init_pos"]

        self.action_space = Box(
            np.array([-1, -1, -1, -1]),
            np.array([+1, +1, +1, +1]),
        )

        self._random_reset_space = Box(
            np.hstack((obj_low, goal_low)),
            np.hstack((obj_high, goal_high)),
        )
        self.goal_space = Box(np.array(goal_low), np.array(goal_high))
        self.num_resets = 0

    @property
    def model_name(self):
        return full_v2_path_for("sawyer_xyz/sawyer_push_v2.xml")

    @_assert_task_is_set
    def evaluate_state(self, obs, action):
        obj = obs[4:7]

        (
            reward,
            tcp_to_obj,
            tcp_opened,
            target_to_obj,
            object_grasped,
            in_place,
        ) = self.compute_reward(action, obs)

        info = {
            "success": float(target_to_obj <= self.TARGET_RADIUS),
            "near_object": float(tcp_to_obj <= 0.03),
            "grasp_success": float(
                self.touching_main_object
                and (tcp_opened > 0)
                and (obj[2] - 0.02 > self.obj_init_pos[2])
            ),
            "grasp_reward": object_grasped,
            "in_place_reward": in_place,
            "obj_to_target": target_to_obj,
            "unscaled_reward": reward,
        }

        return reward, info

    def _get_quat_objects(self):
<<<<<<< HEAD
        return Rotation.from_matrix(self.data.get_geom_xmat("objGeom")).as_quat()
=======
        geom_xmat = self.data.geom('objGeom').xmat.reshape(3, 3)
        return Rotation.from_matrix(geom_xmat).as_quat()
>>>>>>> 63655f9a

    def _get_pos_objects(self):
        return self.get_body_com("obj")

    def fix_extreme_obj_pos(self, orig_init_pos):
        # This is to account for meshes for the geom and object are not
        # aligned. If this is not done, the object could be initialized in an
        # extreme position
        diff = self.get_body_com("obj")[:2] - self.get_body_com("obj")[:2]
        adjusted_pos = orig_init_pos[:2] + diff
        # The convention we follow is that body_com[2] is always 0,
        # and geom_pos[2] is the object height
        return [adjusted_pos[0], adjusted_pos[1], self.get_body_com("obj")[-1]]

    def reset_model(self):
        self._reset_hand()
        self._target_pos = self.goal.copy()
        self.obj_init_pos = np.array(
            self.fix_extreme_obj_pos(self.init_config["obj_init_pos"])
        )
        self.obj_init_angle = self.init_config["obj_init_angle"]

        goal_pos = self._get_state_rand_vec()
        self._target_pos = goal_pos[3:]
        while np.linalg.norm(goal_pos[:2] - self._target_pos[:2]) < 0.15:
            goal_pos = self._get_state_rand_vec()
            self._target_pos = goal_pos[3:]
        self._target_pos = np.concatenate((goal_pos[-3:-1], [self.obj_init_pos[-1]]))
        self.obj_init_pos = np.concatenate((goal_pos[:2], [self.obj_init_pos[-1]]))

        self._set_obj_xyz(self.obj_init_pos)

        return self._get_obs()

    def compute_reward(self, action, obs):
        obj = obs[4:7]
        tcp_opened = obs[3]
        tcp_to_obj = np.linalg.norm(obj - self.tcp_center)
        target_to_obj = np.linalg.norm(obj - self._target_pos)
        target_to_obj_init = np.linalg.norm(self.obj_init_pos - self._target_pos)

        in_place = reward_utils.tolerance(
            target_to_obj,
            bounds=(0, self.TARGET_RADIUS),
            margin=target_to_obj_init,
            sigmoid="long_tail",
        )

        object_grasped = self._gripper_caging_reward(
            action,
            obj,
            object_reach_radius=0.01,
            obj_radius=0.015,
            pad_success_thresh=0.05,
            xz_thresh=0.005,
            high_density=True,
        )
        reward = 2 * object_grasped

        if tcp_to_obj < 0.02 and tcp_opened > 0:
            reward += 1.0 + reward + 5.0 * in_place
        if target_to_obj < self.TARGET_RADIUS:
            reward = 10.0

<<<<<<< HEAD
        return (reward, tcp_to_obj, tcp_opened, target_to_obj, object_grasped, in_place)
=======
        return (
            reward,
            tcp_to_obj,
            tcp_opened,
            target_to_obj,
            object_grasped,
            in_place
        )

class TrainPushv3(SawyerPushEnvV2):
    tasks = None
    def __init__(self):
        SawyerPushEnvV2.__init__(self, self.tasks)

    def reset(self, seed=None, options=None):
        return super().reset(seed=seed, options=options)


class TestPushv3(SawyerPushEnvV2):
    tasks = None
    def __init__(self):
        SawyerPushEnvV2.__init__(self, self.tasks)

    def reset(self, seed=None, options=None):
        return super().reset(seed=seed, options=options)
>>>>>>> 63655f9a
<|MERGE_RESOLUTION|>--- conflicted
+++ resolved
@@ -102,12 +102,8 @@
         return reward, info
 
     def _get_quat_objects(self):
-<<<<<<< HEAD
-        return Rotation.from_matrix(self.data.get_geom_xmat("objGeom")).as_quat()
-=======
         geom_xmat = self.data.geom('objGeom').xmat.reshape(3, 3)
         return Rotation.from_matrix(geom_xmat).as_quat()
->>>>>>> 63655f9a
 
     def _get_pos_objects(self):
         return self.get_body_com("obj")
@@ -171,10 +167,6 @@
             reward += 1.0 + reward + 5.0 * in_place
         if target_to_obj < self.TARGET_RADIUS:
             reward = 10.0
-
-<<<<<<< HEAD
-        return (reward, tcp_to_obj, tcp_opened, target_to_obj, object_grasped, in_place)
-=======
         return (
             reward,
             tcp_to_obj,
@@ -199,5 +191,4 @@
         SawyerPushEnvV2.__init__(self, self.tasks)
 
     def reset(self, seed=None, options=None):
-        return super().reset(seed=seed, options=options)
->>>>>>> 63655f9a
+        return super().reset(seed=seed, options=options)