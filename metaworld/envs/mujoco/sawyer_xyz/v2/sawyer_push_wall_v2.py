--- conflicted
+++ resolved
@@ -102,17 +102,6 @@
         return reward, info
 
     def _get_pos_objects(self):
-<<<<<<< HEAD
-        return self.data.get_geom_xpos("objGeom")
-
-    def _get_quat_objects(self):
-        return Rotation.from_matrix(self.data.get_geom_xmat("objGeom")).as_quat()
-
-    def adjust_initObjPos(self, orig_init_pos):
-        diff = self.get_body_com("obj")[:2] - self.data.get_geom_xpos("objGeom")[:2]
-        adjustedPos = orig_init_pos[:2] + diff
-        return [adjustedPos[0], adjustedPos[1], self.data.get_geom_xpos("objGeom")[-1]]
-=======
         return self.data.geom('objGeom').xpos
 
     def _get_quat_objects(self):
@@ -123,7 +112,6 @@
         diff = self.get_body_com('obj')[:2] - self.data.geom('objGeom').xpos[:2]
         adjustedPos = orig_init_pos[:2] + diff
         return [adjustedPos[0], adjustedPos[1],self.data.geom('objGeom').xpos[-1]]
->>>>>>> 63655f9a
 
     def reset_model(self):
         self._reset_hand()
@@ -200,11 +188,7 @@
             tcp_opened,
             np.linalg.norm(obj - target),
             object_grasped,
-<<<<<<< HEAD
             in_place_part2,
-        ]
-=======
-            in_place_part2
         ]
 
 class TrainPushWallv3(SawyerPushWallEnvV2):
@@ -222,5 +206,4 @@
         SawyerPushWallEnvV2.__init__(self, self.tasks)
 
     def reset(self, seed=None, options=None):
-        return super().reset(seed=seed, options=options)
->>>>>>> 63655f9a
+        return super().reset(seed=seed, options=options)