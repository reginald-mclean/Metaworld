import numpy as np
from gym.spaces import Box

from metaworld.envs import reward_utils
from metaworld.envs.asset_path_utils import full_v2_path_for
from metaworld.envs.mujoco.sawyer_xyz.sawyer_xyz_env import SawyerXYZEnv, _assert_task_is_set
import mujoco

class SawyerHandlePullEnvV2(SawyerXYZEnv):
    def __init__(self):
        hand_low = (-0.5, 0.40, 0.05)
        hand_high = (0.5, 1.0, 0.5)
        obj_low = (-0.1, 0.8, -0.001)
        obj_high = (0.1, 0.9, 0.001)
        goal_low = (-0.1, 0.55, 0.04)
        goal_high = (0.1, 0.70, 0.18)

        super().__init__(
            self.model_name,
            hand_low=hand_low,
            hand_high=hand_high,
        )

        self.init_config = {
            "obj_init_pos": np.array([0, 0.9, 0.0]),
            "hand_init_pos": np.array(
                (0, 0.6, 0.2),
            ),
        }
        self.goal = np.array([0, 0.8, 0.14])
        self.obj_init_pos = self.init_config["obj_init_pos"]
        self.hand_init_pos = self.init_config["hand_init_pos"]

        self._random_reset_space = Box(
            np.array(obj_low),
            np.array(obj_high),
        )
        self.goal_space = Box(np.array(goal_low), np.array(goal_high))

    @property
    def model_name(self):
        return full_v2_path_for("sawyer_xyz/sawyer_handle_press.xml")

    @_assert_task_is_set
    def evaluate_state(self, obs, action):
        obj = obs[4:7]

        (reward, tcp_to_obj, tcp_open, obj_to_target, grasp_reward, in_place_reward) = self.compute_reward(action, obs)

        info = {
            "success": float(obj_to_target <= self.TARGET_RADIUS),
            "near_object": float(tcp_to_obj <= 0.05),
            "grasp_success": float((tcp_open > 0) and (obj[2] - 0.03 > self.obj_init_pos[2])),
            "grasp_reward": grasp_reward,
            "in_place_reward": in_place_reward,
            "obj_to_target": obj_to_target,
            "unscaled_reward": reward,
        }

        return reward, info

    @property
    def _target_site_config(self):
        return []

    def _get_pos_objects(self):
        return self._get_site_pos("handleRight")

    def _get_quat_objects(self):
        return np.zeros(4)

    def _set_obj_xyz(self, pos):
        qpos = self.data.qpos.flat.copy()
        qvel = self.data.qvel.flat.copy()
        qpos[9] = pos
        qvel[9] = 0
        self.set_state(qpos, qvel)

    def reset_model(self):
        self._reset_hand()

        self.obj_init_pos = self._get_state_rand_vec()
<<<<<<< HEAD
        self.model.body_pos[mujoco.mj_name2id(self.model, mujoco.mjtObj.mjOBJ_BODY, 'box')] = self.obj_init_pos
=======
        self.model.body("box").pos = self.obj_init_pos
>>>>>>> 9f789155
        self._set_obj_xyz(-0.1)
        self._target_pos = self._get_site_pos("goalPull")

        return self._get_obs()

    def compute_reward(self, action, obs):
        obj = obs[4:7]
        # Force target to be slightly above basketball hoop
        target = self._target_pos.copy()

        target_to_obj = abs(target[2] - obj[2])
        target_to_obj_init = abs(target[2] - self.obj_init_pos[2])

        in_place = reward_utils.tolerance(
            target_to_obj,
            bounds=(0, self.TARGET_RADIUS),
            margin=target_to_obj_init,
            sigmoid="long_tail",
        )

        object_grasped = self._gripper_caging_reward(
            action,
            obj,
            pad_success_thresh=0.05,
            obj_radius=0.022,
            object_reach_radius=0.01,
            xz_thresh=0.01,
            high_density=True,
        )
        reward = reward_utils.hamacher_product(object_grasped, in_place)

        tcp_opened = obs[3]
        tcp_to_obj = np.linalg.norm(obj - self.tcp_center)

        if tcp_to_obj < 0.035 and tcp_opened > 0 and obj[1] - 0.01 > self.obj_init_pos[2]:
            reward += 1.0 + 5.0 * in_place
        if target_to_obj < self.TARGET_RADIUS:
            reward = 10.0
        return (reward, tcp_to_obj, tcp_opened, target_to_obj, object_grasped, in_place)<|MERGE_RESOLUTION|>--- conflicted
+++ resolved
@@ -80,11 +80,7 @@
         self._reset_hand()
 
         self.obj_init_pos = self._get_state_rand_vec()
-<<<<<<< HEAD
         self.model.body_pos[mujoco.mj_name2id(self.model, mujoco.mjtObj.mjOBJ_BODY, 'box')] = self.obj_init_pos
-=======
-        self.model.body("box").pos = self.obj_init_pos
->>>>>>> 9f789155
         self._set_obj_xyz(-0.1)
         self._target_pos = self._get_site_pos("goalPull")
 
