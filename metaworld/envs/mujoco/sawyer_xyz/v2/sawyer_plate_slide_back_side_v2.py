--- conflicted
+++ resolved
@@ -87,10 +87,6 @@
     def _get_quat_objects(self):
         return Rotation.from_matrix(self.data.get_geom_xmat('puck')).as_quat()
 
-<<<<<<< HEAD
-
-=======
->>>>>>> 5920328a
     def _get_obs_dict(self):
         return dict(
             state_observation=self._get_obs(),
@@ -141,11 +137,6 @@
                                     margin=obj_grasped_margin - _TARGET_RADIUS,
                                     sigmoid='long_tail',)
 
-<<<<<<< HEAD
-        in_place_and_object_grasped = reward_utils.hamacher_product(object_grasped,
-                                                                    in_place)
-=======
->>>>>>> 5920328a
         reward = 1.5 * object_grasped
 
         if tcp[2] <= 0.03 and tcp_to_obj < 0.07:
