import numpy as np
from gym.spaces import Box

from metaworld.envs import reward_utils
from metaworld.envs.asset_path_utils import full_v2_path_for
from metaworld.envs.mujoco.sawyer_xyz.sawyer_xyz_env import SawyerXYZEnv, _assert_task_is_set


class SawyerBasketballEnvV2(SawyerXYZEnv):
    PAD_SUCCESS_MARGIN = 0.06
<<<<<<< HEAD
    X_Z_SUCCESS_MARGIN = 0.01
    OBJ_RADIUS = 0.025
=======
>>>>>>> d0b71d19
    TARGET_RADIUS = 0.08

    def __init__(self):

        liftThresh = 0.3
        hand_low = (-0.5, 0.40, 0.05)
        hand_high = (0.5, 1, 0.5)
        obj_low = (-0.1, 0.6, 0.03)
        obj_high = (0.1, 0.7, 0.03)
        goal_low = (-0.1, 0.85, 0.)
        goal_high = (0.1, 0.9+1e-7, 0.)

        super().__init__(
            self.model_name,
            hand_low=hand_low,
            hand_high=hand_high,
        )

        self.init_config = {
            'obj_init_angle': .3,
            'obj_init_pos': np.array([0, 0.6, 0.03], dtype=np.float32),
            'hand_init_pos': np.array((0, 0.6, 0.2), dtype=np.float32),
        }
        self.goal = np.array([0, 0.9, 0])
        self.obj_init_pos = self.init_config['obj_init_pos']
        self.obj_init_angle = self.init_config['obj_init_angle']
        self.hand_init_pos = self.init_config['hand_init_pos']

<<<<<<< HEAD
        self.max_path_length = 500
=======
        
>>>>>>> d0b71d19
        self.liftThresh = liftThresh

        self._random_reset_space = Box(
            np.hstack((obj_low, goal_low)),
            np.hstack((obj_high, goal_high)),
        )
        self.goal_space = Box(
            np.array(goal_low) + np.array([0, -0.083, 0.25]),
            np.array(goal_high) + np.array([0, -0.083, 0.25])
        )

    @property
    def model_name(self):
        return full_v2_path_for('sawyer_xyz/sawyer_basketball.xml')

    @_assert_task_is_set
    def step(self, action):
        ob = super().step(action)
        obj = ob[4:7]

        (
            reward,
            tcp_to_obj,
            tcp_open,
            obj_to_target,
            grasp_reward,
            in_place_reward
        ) = self.compute_reward(action, ob)

        info = {
<<<<<<< HEAD
            'success': float(obj_to_target <= 0.08),
=======
            'success': float(obj_to_target <= self.TARGET_RADIUS),
>>>>>>> d0b71d19
            'near_object': float(tcp_to_obj <= 0.05),
            'grasp_success': float(
                (tcp_open > 0) and
                (obj[2] - 0.03 > self.obj_init_pos[2])
            ),
            'grasp_reward': grasp_reward,
            'in_place_reward': in_place_reward,
            'obj_to_target': obj_to_target,
            'unscaled_reward': reward,
        }

        self.curr_path_length += 1
        return ob, reward, False, info

    def _get_id_main_object(self):
        return self.unwrapped.model.geom_name2id('objGeom')

    def _get_pos_objects(self):
        return self.get_body_com('bsktball')

    def _get_quat_objects(self):
        return self.sim.data.get_body_xquat('bsktball')

    def reset_model(self):
        self._reset_hand()
        self.prev_obs = self._get_curr_obs_combined_no_goal()

        basket_pos = self.goal.copy()
        self.sim.model.body_pos[self.model.body_name2id('basket_goal')] = basket_pos
        self._target_pos = self.data.site_xpos[self.model.site_name2id('goal')]

        self.objHeight = self.get_body_com('bsktball')[2]
        self.heightTarget = self.objHeight + self.liftThresh

        if self.random_init:
            goal_pos = self._get_state_rand_vec()
            basket_pos = goal_pos[3:]
            while np.linalg.norm(goal_pos[:2] - basket_pos[:2]) < 0.15:
                goal_pos = self._get_state_rand_vec()
                basket_pos = goal_pos[3:]
            self.obj_init_pos = np.concatenate((goal_pos[:2], [self.obj_init_pos[-1]]))
            self.sim.model.body_pos[self.model.body_name2id('basket_goal')] = basket_pos
            self._target_pos = self.data.site_xpos[self.model.site_name2id('goal')]

        self._set_obj_xyz(self.obj_init_pos)
        return self._get_obs()

    def _reset_hand(self):
        super()._reset_hand()
        self.init_tcp = self.tcp_center
        self.init_left_pad = self.get_body_com('leftpad')
        self.init_right_pad = self.get_body_com('rightpad')

    def compute_reward(self, action, obs):
        obj = obs[4:7]
        # Force target to be slightly above basketball hoop
        target = self._target_pos.copy()
        target[2] = 0.3

        # Emphasize Z error
        scale = np.array([1., 1., 2.])
        target_to_obj = (obj - target) * scale
        target_to_obj = np.linalg.norm(target_to_obj)
        target_to_obj_init = (self.obj_init_pos - target) * scale
        target_to_obj_init = np.linalg.norm(target_to_obj_init)

        in_place = reward_utils.tolerance(
            target_to_obj,
            bounds=(0, self.TARGET_RADIUS),
            margin=target_to_obj_init,
            sigmoid='long_tail',
        )
<<<<<<< HEAD

        object_grasped = reward_utils.gripper_caging_reward(self, action, obj)
        reward = reward_utils.hamacher_product(object_grasped, in_place)

        tcp_opened = obs[3]
        tcp_to_obj = np.linalg.norm(obj - self.tcp_center)
=======
        tcp_opened = obs[3]
        tcp_to_obj = np.linalg.norm(obj - self.tcp_center)
        obj_radius = 0.025
        object_reach_radius=0.01
        pad_success_margin = 0.06
        x_z_margin = 0.005


        object_grasped = self._gripper_caging_reward(action,
                                                     obj,
                                                     object_reach_radius=object_reach_radius,
                                                     obj_radius=obj_radius,
                                                     pad_success_margin=pad_success_margin,
                                                     x_z_margin=x_z_margin,
                                                     high_density=False)
        if tcp_to_obj < 0.035 and tcp_opened > 0 and \
                obj[2] - 0.01 > self.obj_init_pos[2]:
            object_grasped = 1
        reward = reward_utils.hamacher_product(object_grasped, in_place)
>>>>>>> d0b71d19

        if tcp_to_obj < 0.035 and tcp_opened > 0 and \
                obj[2] - 0.01 > self.obj_init_pos[2]:
            reward += 1. + 5. * in_place
        if target_to_obj < self.TARGET_RADIUS:
            reward = 10.
        return (
            reward,
            tcp_to_obj,
            tcp_opened,
            target_to_obj,
            object_grasped,
            in_place
        )<|MERGE_RESOLUTION|>--- conflicted
+++ resolved
@@ -8,11 +8,6 @@
 
 class SawyerBasketballEnvV2(SawyerXYZEnv):
     PAD_SUCCESS_MARGIN = 0.06
-<<<<<<< HEAD
-    X_Z_SUCCESS_MARGIN = 0.01
-    OBJ_RADIUS = 0.025
-=======
->>>>>>> d0b71d19
     TARGET_RADIUS = 0.08
 
     def __init__(self):
@@ -41,11 +36,7 @@
         self.obj_init_angle = self.init_config['obj_init_angle']
         self.hand_init_pos = self.init_config['hand_init_pos']
 
-<<<<<<< HEAD
-        self.max_path_length = 500
-=======
         
->>>>>>> d0b71d19
         self.liftThresh = liftThresh
 
         self._random_reset_space = Box(
@@ -76,11 +67,7 @@
         ) = self.compute_reward(action, ob)
 
         info = {
-<<<<<<< HEAD
-            'success': float(obj_to_target <= 0.08),
-=======
             'success': float(obj_to_target <= self.TARGET_RADIUS),
->>>>>>> d0b71d19
             'near_object': float(tcp_to_obj <= 0.05),
             'grasp_success': float(
                 (tcp_open > 0) and
@@ -153,14 +140,6 @@
             margin=target_to_obj_init,
             sigmoid='long_tail',
         )
-<<<<<<< HEAD
-
-        object_grasped = reward_utils.gripper_caging_reward(self, action, obj)
-        reward = reward_utils.hamacher_product(object_grasped, in_place)
-
-        tcp_opened = obs[3]
-        tcp_to_obj = np.linalg.norm(obj - self.tcp_center)
-=======
         tcp_opened = obs[3]
         tcp_to_obj = np.linalg.norm(obj - self.tcp_center)
         obj_radius = 0.025
@@ -180,7 +159,6 @@
                 obj[2] - 0.01 > self.obj_init_pos[2]:
             object_grasped = 1
         reward = reward_utils.hamacher_product(object_grasped, in_place)
->>>>>>> d0b71d19
 
         if tcp_to_obj < 0.035 and tcp_opened > 0 and \
                 obj[2] - 0.01 > self.obj_init_pos[2]:
