--- conflicted
+++ resolved
@@ -11,13 +11,7 @@
 
 
 class SawyerPlateSlideBackEnvV2(SawyerXYZEnv):
-<<<<<<< HEAD
-    def __init__(self):
-=======
-
     def __init__(self, tasks=None):
-
->>>>>>> 63655f9a
         goal_low = (-0.1, 0.6, 0.015)
         goal_high = (0.1, 0.6, 0.015)
         hand_low = (-0.5, 0.40, 0.05)
@@ -80,18 +74,11 @@
         return reward, info
 
     def _get_pos_objects(self):
-<<<<<<< HEAD
-        return self.data.get_geom_xpos("puck")
-
-    def _get_quat_objects(self):
-        return Rotation.from_matrix(self.data.get_geom_xmat("puck")).as_quat()
-=======
         return self.data.geom('puck').xpos
 
     def _get_quat_objects(self):
         geom_xmat = self.data.geom('puck').xmat.reshape(3,3)
         return Rotation.from_matrix(geom_xmat).as_quat()
->>>>>>> 63655f9a
 
     def _set_obj_xyz(self, pos):
         qpos = self.data.qpos.flat.copy()
@@ -108,14 +95,7 @@
         rand_vec = self._get_state_rand_vec()
         self.obj_init_pos = rand_vec[:3]
         self._target_pos = rand_vec[3:]
-
-<<<<<<< HEAD
-        self.sim.model.body_pos[
-            self.model.body_name2id("puck_goal")
-        ] = self.obj_init_pos
-=======
         self.data.body('puck_goal').xpos = self._target_pos
->>>>>>> 63655f9a
         self._set_obj_xyz(np.array([0, 0.15]))
 
         return self._get_obs()
@@ -151,10 +131,6 @@
             reward = 2 + (7 * in_place)
 
         if obj_to_target < _TARGET_RADIUS:
-<<<<<<< HEAD
-            reward = 10.0
-        return [reward, tcp_to_obj, tcp_opened, obj_to_target, object_grasped, in_place]
-=======
             reward = 10.
         return [
             reward,
@@ -164,6 +140,7 @@
             object_grasped,
             in_place
         ]
+
 class TrainPlateSlideBackv3(SawyerPlateSlideBackEnvV2):
     tasks = None
     def __init__(self):
@@ -179,5 +156,4 @@
         SawyerPlateSlideBackEnvV2.__init__(self, self.tasks)
 
     def reset(self, seed=None, options=None):
-        return super().reset(seed=seed, options=options)
->>>>>>> 63655f9a
+        return super().reset(seed=seed, options=options)