--- conflicted
+++ resolved
@@ -30,15 +30,9 @@
             self.tasks = tasks
 
         self.init_config = {
-<<<<<<< HEAD
-            "obj_init_angle": 0.3,
-            "obj_init_pos": np.array([0, 0.6, 0.02], dtype=np.float32),
-            "hand_init_pos": np.array((0, 0.6, 0.2), dtype=np.float32),
-=======
             'obj_init_angle': 0.3,
             'obj_init_pos': np.array([0, 0.6, 0.02], dtype=np.float32),
             'hand_init_pos': np.array((0, 0.6, 0.2), dtype=np.float32)
->>>>>>> 63655f9a
         }
 
         self.goal = np.array([0.1, 0.8, 0.1], dtype=np.float32)
@@ -83,15 +77,6 @@
         return [("pegTop", self._target_pos)]
 
     def _get_id_main_object(self):
-<<<<<<< HEAD
-        return self.unwrapped.model.geom_name2id("WrenchHandle")
-
-    def _get_pos_objects(self):
-        return self.data.site_xpos[self.model.site_name2id("RoundNut-8")]
-
-    def _get_quat_objects(self):
-        return self.sim.data.get_body_xquat("RoundNut")
-=======
         """TODO: Reggie"""
         return self.unwrapped.model.geom_name2id('WrenchHandle')
 
@@ -100,7 +85,6 @@
 
     def _get_quat_objects(self):
         return self.data.body('RoundNut').xquat
->>>>>>> 63655f9a
 
     def _get_obs_dict(self):
         obs_dict = super()._get_obs_dict()
@@ -109,29 +93,15 @@
 
     def reset_model(self):
         self._reset_hand()
-<<<<<<< HEAD
-        self._target_pos = self.goal.copy()
-
-=======
->>>>>>> 63655f9a
         goal_pos = self._get_state_rand_vec()
         while np.linalg.norm(goal_pos[:2] - goal_pos[-3:-1]) < 0.1:
             goal_pos = self._get_state_rand_vec()
         self.obj_init_pos = goal_pos[:3]
         self._target_pos = goal_pos[-3:]
-<<<<<<< HEAD
-
-        peg_pos = self._target_pos - np.array([0.0, 0.0, 0.05])
-        self._set_obj_xyz(self.obj_init_pos)
-        self.sim.model.body_pos[self.model.body_name2id("peg")] = peg_pos
-        self.sim.model.site_pos[self.model.site_name2id("pegTop")] = self._target_pos
-
-=======
         peg_pos = self._target_pos - np.array([0., 0., 0.05])
         self._set_obj_xyz(self.obj_init_pos)
         self.model.body_pos[mujoco.mj_name2id(self.model, mujoco.mjtObj.mjOBJ_BODY, 'peg')] = peg_pos
         self.model.site_pos[mujoco.mj_name2id(self.model, mujoco.mjtObj.mjOBJ_SITE, 'pegTop')] = self._target_pos
->>>>>>> 63655f9a
         return self._get_obs()
 
     @staticmethod
