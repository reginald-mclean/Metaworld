import copy
import pickle

import mujoco
import numpy as np
from gymnasium.envs.mujoco import MujocoEnv as mjenv_gym
from gymnasium.spaces import Box, Discrete
from gymnasium.utils import seeding
from gymnasium.utils.ezpickle import EzPickle

from metaworld.envs import reward_utils
from metaworld.envs.mujoco.mujoco_env import _assert_task_is_set


class SawyerMocapBase(mjenv_gym):
    """Provides some commonly-shared functions for Sawyer Mujoco envs that use mocap for XYZ control."""

    mocap_low = np.array([-0.2, 0.5, 0.06])
    mocap_high = np.array([0.2, 0.7, 0.6])
    metadata = {
        "render_modes": [
            "human",
            "rgb_array",
            "depth_array",
        ],
        "render_fps": 80,
    }

    def __init__(self, model_name, frame_skip=5, render_mode=None, camera_name=None, camera_id=None):
        mjenv_gym.__init__(
            self,
            model_name,
            frame_skip=frame_skip,
            observation_space=self.sawyer_observation_space,
            render_mode=render_mode,
            camera_name=camera_name,
            camera_id=camera_id
        )
        self.reset_mocap_welds()
        self.frame_skip = frame_skip

    def get_endeff_pos(self):
        return self.data.body("hand").xpos

    @property
    def tcp_center(self):
        """The COM of the gripper's 2 fingers.

        Returns:
            (np.ndarray): 3-element position
        """
        right_finger_pos = self.data.site("rightEndEffector")
        left_finger_pos = self.data.site("leftEndEffector")
        tcp_center = (right_finger_pos.xpos + left_finger_pos.xpos) / 2.0
        return tcp_center

    def get_env_state(self):
        qpos = np.copy(self.data.qpos)
        qvel = np.copy(self.data.qvel)
        return copy.deepcopy((qpos, qvel))

    def set_env_state(self, state):
        mocap_pos, mocap_quat = state
        self.set_state(mocap_pos, mocap_quat)

    def __getstate__(self):
        state = self.__dict__.copy()
        # del state['model']
        # del state['data']
        return {"state": state, "mjb": self.model_name, "mocap": self.get_env_state()}

    def __setstate__(self, state):
        self.__dict__ = state["state"]
        mjenv_gym.__init__(
            self,
            state["mjb"],
            frame_skip=self.frame_skip,
            observation_space=self.sawyer_observation_space,
        )
        self.set_env_state(state["mocap"])

    def reset_mocap_welds(self):
        """Resets the mocap welds that we use for actuation."""
        if self.model.nmocap > 0 and self.model.eq_data is not None:
            for i in range(self.model.eq_data.shape[0]):
                if self.model.eq_type[i] == mujoco.mjtEq.mjEQ_WELD:
                    self.model.eq_data[i] = np.array(
                        [0.0, 0.0, 0.0, 0.0, 0.0, 0.0, 1.0, 0.0, 0.0, 0.0, 1.0]
                    )


class SawyerXYZEnv(SawyerMocapBase, EzPickle):
    _HAND_SPACE = Box(
        np.array([-0.525, 0.348, -0.0525]),
        np.array([+0.525, 1.025, 0.7]),
        dtype=np.float64,
    )
    max_path_length = 500

    TARGET_RADIUS = 0.05

    current_task = 0
    classes = None
    classes_kwargs = None
    tasks = None

    def __init__(
        self,
        model_name,
        frame_skip=5,
        hand_low=(-0.2, 0.55, 0.05),
        hand_high=(0.2, 0.75, 0.3),
        mocap_low=None,
        mocap_high=None,
        action_scale=1.0 / 100,
        action_rot_scale=1.0,
        render_mode=None,
        camera_id=None,
        camera_name=None
    ):
        self.action_scale = action_scale
        self.action_rot_scale = action_rot_scale
        self.hand_low = np.array(hand_low)
        self.hand_high = np.array(hand_high)
        if mocap_low is None:
            mocap_low = hand_low
        if mocap_high is None:
            mocap_high = hand_high
        self.mocap_low = np.hstack(mocap_low)
        self.mocap_high = np.hstack(mocap_high)
        self.curr_path_length = 0
        self.seeded_rand_vec = False
        self._freeze_rand_vec = True
        self._last_rand_vec = None
        self.num_resets = 0
        self.current_seed = None

        # We use continuous goal space by default and
        # can discretize the goal space by calling
        # the `discretize_goal_space` method.
        self.discrete_goal_space = None
        self.discrete_goals = []
        self.active_discrete_goal = None

        self._partially_observable = True

        super().__init__(model_name, frame_skip=frame_skip, render_mode=render_mode, camera_name=camera_name, camera_id=camera_id)

        mujoco.mj_forward(
            self.model, self.data
        )  # *** DO NOT REMOVE: EZPICKLE WON'T WORK *** #

        self._did_see_sim_exception = False
        self.init_left_pad = self.get_body_com("leftpad")
        self.init_right_pad = self.get_body_com("rightpad")

        self.action_space = Box(
            np.array([-1, -1, -1, -1]),
            np.array([+1, +1, +1, +1]),
            dtype=np.float64,
        )

        # Technically these observation lengths are different between v1 and v2,
        # but we handle that elsewhere and just stick with v2 numbers here
        self._obs_obj_max_len = 14

        self._set_task_called = False

        self.hand_init_pos = None  # OVERRIDE ME
        self._target_pos = None  # OVERRIDE ME
        self._random_reset_space = None  # OVERRIDE ME

        self._last_stable_obs = None
        # Note: It is unlikely that the positions and orientations stored
        # in this initiation of _prev_obs are correct. That being said, it
        # doesn't seem to matter (it will only effect frame-stacking for the
        # very first observation)

        self._prev_obs = self._get_curr_obs_combined_no_goal()

        EzPickle.__init__(
            self,
            model_name,
            frame_skip,
            hand_low,
            hand_high,
            mocap_low,
            mocap_high,
            action_scale,
            action_rot_scale,
        )

    def seed(self, seed):
        assert seed is not None
        self.np_random, seed = seeding.np_random(seed)
        self.action_space.seed(seed)
        self.observation_space.seed(seed)
        self.goal_space.seed(seed)
        return [seed]

    @staticmethod
    def _set_task_inner():
        # Doesn't absorb "extra" kwargs, to ensure nothing's missed.
        pass

    def set_task(self, task):
        self._set_task_called = True
        data = pickle.loads(task.data)
        assert isinstance(self, data["env_cls"])
        del data["env_cls"]
        self._last_rand_vec = data["rand_vec"]
        self._freeze_rand_vec = True
        self._last_rand_vec = data["rand_vec"]
        del data["rand_vec"]
        self._partially_observable = data["partially_observable"]
        del data["partially_observable"]
        self._set_task_inner(**data)

    def set_xyz_action(self, action):
        action = np.clip(action, -1, 1)
        pos_delta = action * self.action_scale
        new_mocap_pos = self.data.mocap_pos + pos_delta[None]
        new_mocap_pos[0, :] = np.clip(
            new_mocap_pos[0, :],
            self.mocap_low,
            self.mocap_high,
        )
        self.data.mocap_pos = new_mocap_pos
        self.data.mocap_quat = np.array([1, 0, 1, 0])

    def discretize_goal_space(self, goals):
        assert False
        assert len(goals) >= 1
        self.discrete_goals = goals
        # update the goal_space to a Discrete space
        self.discrete_goal_space = Discrete(len(self.discrete_goals))

    def _set_obj_xyz(self, pos):
        qpos = self.data.qpos.flat.copy()
        qvel = self.data.qvel.flat.copy()
        qpos[9:12] = pos.copy()
        qvel[9:15] = 0
        self.set_state(qpos, qvel)

    def _get_site_pos(self, siteName):
        _id = mujoco.mj_name2id(self.model, mujoco.mjtObj.mjOBJ_SITE, siteName)
        return self.data.site_xpos[_id].copy()

    def _set_pos_site(self, name, pos):
        """Sets the position of the site corresponding to `name`.

        Args:
            name (str): The site's name
            pos (np.ndarray): Flat, 3 element array indicating site's location
        """
        assert isinstance(pos, np.ndarray)
        assert pos.ndim == 1

        _id = mujoco.mj_name2id(self.model, mujoco.mjtObj.mjOBJ_SITE, name)
        self.data.site_xpos[_id] = pos[:3]

    @property
    def _target_site_config(self):
        """Retrieves site name(s) and position(s) corresponding to env targets.

        :rtype: list of (str, np.ndarray)
        """
        return [("goal", self._target_pos)]

    @property
    def touching_main_object(self):
        """Calls `touching_object` for the ID of the env's main object.

        Returns:
            (bool) whether the gripper is touching the object

        """
        return self.touching_object(self._get_id_main_object)

    def touching_object(self, object_geom_id):
        """Determines whether the gripper is touching the object with given id.

        Args:
            object_geom_id (int): the ID of the object in question

        Returns:
            (bool): whether the gripper is touching the object

        """

        leftpad_geom_id = self.data.geom("leftpad_geom").id
        rightpad_geom_id = self.data.geom("rightpad_geom").id

        leftpad_object_contacts = [
            x
            for x in self.unwrapped.data.contact
            if (
                leftpad_geom_id in (x.geom1, x.geom2)
                and object_geom_id in (x.geom1, x.geom2)
            )
        ]

        rightpad_object_contacts = [
            x
            for x in self.unwrapped.data.contact
            if (
                rightpad_geom_id in (x.geom1, x.geom2)
                and object_geom_id in (x.geom1, x.geom2)
            )
        ]

        leftpad_object_contact_force = sum(
            self.unwrapped.data.efc_force[x.efc_address]
            for x in leftpad_object_contacts
        )

        rightpad_object_contact_force = sum(
            self.unwrapped.data.efc_force[x.efc_address]
            for x in rightpad_object_contacts
        )

        return 0 < leftpad_object_contact_force and 0 < rightpad_object_contact_force

    @property
    def _get_id_main_object(self):
        return self.data.geom(
            "objGeom"
        ).id  # [mujoco.mj_name2id(self.model, mujoco.mjtObj.mjOBJ_GEOM, 'objGeom')]

    def _get_pos_objects(self):
        """Retrieves object position(s) from mujoco properties or instance vars.

        Returns:
            np.ndarray: Flat array (usually 3 elements) representing the
                object(s)' position(s)
        """
        # Throw error rather than making this an @abc.abstractmethod so that
        # V1 environments don't have to implement it
        raise NotImplementedError

    def _get_quat_objects(self):
        """Retrieves object quaternion(s) from mujoco properties.

        Returns:
            np.ndarray: Flat array (usually 4 elements) representing the
                object(s)' quaternion(s)

        """
        # Throw error rather than making this an @abc.abstractmethod so that
        # V1 environments don't have to implement it
        raise NotImplementedError

    def _get_pos_goal(self):
        """Retrieves goal position from mujoco properties or instance vars.

        Returns:
            np.ndarray: Flat array (3 elements) representing the goal position
        """
        assert isinstance(self._target_pos, np.ndarray)
        assert self._target_pos.ndim == 1
        return self._target_pos

    def _get_curr_obs_combined_no_goal(self):
        """Combines the end effector's {pos, closed amount} and the object(s)' {pos, quat} into a single flat observation.

        Note: The goal's position is *not* included in this.

        Returns:
            np.ndarray: The flat observation array (18 elements)

        """

        pos_hand = self.get_endeff_pos()

        finger_right, finger_left = (
            self.data.body("rightclaw"),
            self.data.body("leftclaw"),
        )
        # the gripper can be at maximum about ~0.1 m apart.
        # dividing by 0.1 normalized the gripper distance between
        # 0 and 1. Further, we clip because sometimes the grippers
        # are slightly more than 0.1m apart (~0.00045 m)
        # clipping removes the effects of this random extra distance
        # that is produced by mujoco

        gripper_distance_apart = np.linalg.norm(finger_right.xpos - finger_left.xpos)
        gripper_distance_apart = np.clip(gripper_distance_apart / 0.1, 0.0, 1.0)

        obs_obj_padded = np.zeros(self._obs_obj_max_len)
        obj_pos = self._get_pos_objects()
        assert len(obj_pos) % 3 == 0
        obj_pos_split = np.split(obj_pos, len(obj_pos) // 3)

        obj_quat = self._get_quat_objects()
        assert len(obj_quat) % 4 == 0
        obj_quat_split = np.split(obj_quat, len(obj_quat) // 4)
        obs_obj_padded[: len(obj_pos) + len(obj_quat)] = np.hstack(
            [np.hstack((pos, quat)) for pos, quat in zip(obj_pos_split, obj_quat_split)]
        )
        return np.hstack((pos_hand, gripper_distance_apart, obs_obj_padded))

    def _get_obs(self):
        """Frame stacks `_get_curr_obs_combined_no_goal()` and concatenates the goal position to form a single flat observation.

        Returns:
            np.ndarray: The flat observation array (39 elements)
        """
        # do frame stacking
        pos_goal = self._get_pos_goal()
        if self._partially_observable:
            pos_goal = np.zeros_like(pos_goal)
        curr_obs = self._get_curr_obs_combined_no_goal()
        # do frame stacking
        obs = np.hstack((curr_obs, self._prev_obs, pos_goal))
        self._prev_obs = curr_obs
        return obs

    def _get_obs_dict(self):
        obs = self._get_obs()
        return dict(
            state_observation=obs,
            state_desired_goal=self._get_pos_goal(),
            state_achieved_goal=obs[3:-3],
        )

    @property
    def sawyer_observation_space(self):
        obs_obj_max_len = 14
        obj_low = np.full(obs_obj_max_len, -np.inf, dtype=np.float64)
        obj_high = np.full(obs_obj_max_len, +np.inf, dtype=np.float64)
        goal_low = np.zeros(3) if self._partially_observable else self.goal_space.low
        goal_high = np.zeros(3) if self._partially_observable else self.goal_space.high
        gripper_low = -1.0
        gripper_high = +1.0
        return Box(
            np.hstack(
                (
                    self._HAND_SPACE.low,
                    gripper_low,
                    obj_low,
                    self._HAND_SPACE.low,
                    gripper_low,
                    obj_low,
                    goal_low,
                )
            ),
            np.hstack(
                (
                    self._HAND_SPACE.high,
                    gripper_high,
                    obj_high,
                    self._HAND_SPACE.high,
                    gripper_high,
                    obj_high,
                    goal_high,
                )
            ),
            dtype=np.float64,
        )

    @_assert_task_is_set
    def step(self, action):
        assert len(action) == 4, f"Actions should be size 4, got {len(action)}"
        self.set_xyz_action(action[:3])
        if self.curr_path_length >= self.max_path_length:
            raise ValueError("You must reset the env manually once truncate==True")
        self.do_simulation([action[-1], -action[-1]], n_frames=self.frame_skip)
        self.curr_path_length += 1
        
        # Running the simulator can sometimes mess up site positions, so
        # re-position them here to make sure they're accurate
        for site in self._target_site_config:
            self._set_pos_site(*site)

        if self._did_see_sim_exception:
            return (
                self._last_stable_obs,  # observation just before going unstable
                0.0,  # reward (penalize for causing instability)
                False,
                False,  # termination flag always False
                {  # info
                    "success": False,
                    "near_object": 0.0,
                    "grasp_success": False,
                    "grasp_reward": 0.0,
                    "in_place_reward": 0.0,
                    "obj_to_target": 0.0,
                    "unscaled_reward": 0.0,
                },
            )
<<<<<<< HEAD

        mujoco.mj_forward(self.model, self.data)

=======
        mujoco.mj_forward(self.model, self.data)
>>>>>>> e9da2132
        self._last_stable_obs = self._get_obs()

        self._last_stable_obs = np.clip(
            self._last_stable_obs,
            a_max=self.sawyer_observation_space.high,
            a_min=self.sawyer_observation_space.low,
            dtype=np.float64,
        )
        reward, info = self.evaluate_state(self._last_stable_obs, action)
        # step will never return a terminate==True if there is a success
        # but we can return truncate=True if the current path length == max path length
        truncate = False
        if self.curr_path_length == self.max_path_length:
            truncate = True
        return (
            np.array(self._last_stable_obs, dtype=np.float64),
            reward,
            False,
            truncate,
            info,
        )

    def evaluate_state(self, obs, action):
        """Does the heavy-lifting for `step()` -- namely, calculating reward and populating the `info` dict with training metrics.

        Returns:
            float: Reward between 0 and 10
            dict: Dictionary which contains useful metrics (success,
                near_object, grasp_success, grasp_reward, in_place_reward,
                obj_to_target, unscaled_reward)

        """
        # Throw error rather than making this an @abc.abstractmethod so that
        # V1 environments don't have to implement it
        raise NotImplementedError

    def reset(self, seed=None, options=None):
        self.curr_path_length = 0
        obs, info = super().reset()
        mujoco.mj_forward(self.model, self.data)
        self._prev_obs = obs[:18].copy()
        obs[18:36] = self._prev_obs
        obs = np.float64(obs)
        return obs, info

    def _reset_hand(self, steps=50):
        mocap_id = self.model.body_mocapid[self.data.body("mocap").id]
        for _ in range(steps):
            self.data.mocap_pos[mocap_id][:] = self.hand_init_pos
            self.data.mocap_quat[mocap_id][:] = np.array([1, 0, 1, 0])
            self.do_simulation([-1, 1], self.frame_skip)
        self.init_tcp = self.tcp_center

        self.init_tcp = self.tcp_center

    def _get_state_rand_vec(self):
        if self._freeze_rand_vec:
            assert self._last_rand_vec is not None
            return self._last_rand_vec
        else:
            rand_vec = np.random.uniform(
                self._random_reset_space.low,
                self._random_reset_space.high,
                size=self._random_reset_space.low.size,
            ).astype(np.float64)
            self._last_rand_vec = rand_vec
            return rand_vec

    def _gripper_caging_reward(
        self,
        action,
        obj_pos,
        obj_radius,
        pad_success_thresh,
        object_reach_radius,
        xz_thresh,
        desired_gripper_effort=1.0,
        high_density=False,
        medium_density=False,
    ):
        """Reward for agent grasping obj.

        Args:
            action(np.ndarray): (4,) array representing the action
                delta(x), delta(y), delta(z), gripper_effort
            obj_pos(np.ndarray): (3,) array representing the obj x,y,z
            obj_radius(float):radius of object's bounding sphere
            pad_success_thresh(float): successful distance of gripper_pad
                to object
            object_reach_radius(float): successful distance of gripper center
                to the object.
            xz_thresh(float): successful distance of gripper in x_z axis to the
                object. Y axis not included since the caging function handles
                    successful grasping in the Y axis.
            desired_gripper_effort(float): desired gripper effort, defaults to 1.0.
            high_density(bool): flag for high-density. Cannot be used with medium-density.
            medium_density(bool): flag for medium-density. Cannot be used with high-density.
        """
        if high_density and medium_density:
            raise ValueError("Can only be either high_density or medium_density")
        # MARK: Left-right gripper information for caging reward----------------
        left_pad = self.get_body_com("leftpad")
        right_pad = self.get_body_com("rightpad")

        # get current positions of left and right pads (Y axis)
        pad_y_lr = np.hstack((left_pad[1], right_pad[1]))
        # compare *current* pad positions with *current* obj position (Y axis)
        pad_to_obj_lr = np.abs(pad_y_lr - obj_pos[1])
        # compare *current* pad positions with *initial* obj position (Y axis)
        pad_to_objinit_lr = np.abs(pad_y_lr - self.obj_init_pos[1])

        # Compute the left/right caging rewards. This is crucial for success,
        # yet counterintuitive mathematically because we invented it
        # accidentally.
        #
        # Before touching the object, `pad_to_obj_lr` ("x") is always separated
        # from `caging_lr_margin` ("the margin") by some small number,
        # `pad_success_thresh`.
        #
        # When far away from the object:
        #       x = margin + pad_success_thresh
        #       --> Thus x is outside the margin, yielding very small reward.
        #           Here, any variation in the reward is due to the fact that
        #           the margin itself is shifting.
        # When near the object (within pad_success_thresh):
        #       x = pad_success_thresh - margin
        #       --> Thus x is well within the margin. As long as x > obj_radius,
        #           it will also be within the bounds, yielding maximum reward.
        #           Here, any variation in the reward is due to the gripper
        #           moving *too close* to the object (i.e, blowing past the
        #           obj_radius bound).
        #
        # Therefore, before touching the object, this is very nearly a binary
        # reward -- if the gripper is between obj_radius and pad_success_thresh,
        # it gets maximum reward. Otherwise, the reward very quickly falls off.
        #
        # After grasping the object and moving it away from initial position,
        # x remains (mostly) constant while the margin grows considerably. This
        # penalizes the agent if it moves *back* toward `obj_init_pos`, but
        # offers no encouragement for leaving that position in the first place.
        # That part is left to the reward functions of individual environments.
        caging_lr_margin = np.abs(pad_to_objinit_lr - pad_success_thresh)
        caging_lr = [
            reward_utils.tolerance(
                pad_to_obj_lr[i],  # "x" in the description above
                bounds=(obj_radius, pad_success_thresh),
                margin=caging_lr_margin[i],  # "margin" in the description above
                sigmoid="long_tail",
            )
            for i in range(2)
        ]
        caging_y = reward_utils.hamacher_product(*caging_lr)

        # MARK: X-Z gripper information for caging reward-----------------------
        tcp = self.tcp_center
        xz = [0, 2]

        # Compared to the caging_y reward, caging_xz is simple. The margin is
        # constant (something in the 0.3 to 0.5 range) and x shrinks as the
        # gripper moves towards the object. After picking up the object, the
        # reward is maximized and changes very little
        caging_xz_margin = np.linalg.norm(self.obj_init_pos[xz] - self.init_tcp[xz])
        caging_xz_margin -= xz_thresh
        caging_xz = reward_utils.tolerance(
            np.linalg.norm(tcp[xz] - obj_pos[xz]),  # "x" in the description above
            bounds=(0, xz_thresh),
            margin=caging_xz_margin,  # "margin" in the description above
            sigmoid="long_tail",
        )

        # MARK: Closed-extent gripper information for caging reward-------------
        gripper_closed = (
            min(max(0, action[-1]), desired_gripper_effort) / desired_gripper_effort
        )

        # MARK: Combine components----------------------------------------------
        caging = reward_utils.hamacher_product(caging_y, caging_xz)
        gripping = gripper_closed if caging > 0.97 else 0.0
        caging_and_gripping = reward_utils.hamacher_product(caging, gripping)

        if high_density:
            caging_and_gripping = (caging_and_gripping + caging) / 2
        if medium_density:
            tcp = self.tcp_center
            tcp_to_obj = np.linalg.norm(obj_pos - tcp)
            tcp_to_obj_init = np.linalg.norm(self.obj_init_pos - self.init_tcp)
            # Compute reach reward
            # - We subtract `object_reach_radius` from the margin so that the
            #   reward always starts with a value of 0.1
            reach_margin = abs(tcp_to_obj_init - object_reach_radius)
            reach = reward_utils.tolerance(
                tcp_to_obj,
                bounds=(0, object_reach_radius),
                margin=reach_margin,
                sigmoid="long_tail",
            )
            caging_and_gripping = (caging_and_gripping + reach) / 2

        return caging_and_gripping<|MERGE_RESOLUTION|>--- conflicted
+++ resolved
@@ -488,13 +488,7 @@
                     "unscaled_reward": 0.0,
                 },
             )
-<<<<<<< HEAD
-
         mujoco.mj_forward(self.model, self.data)
-
-=======
-        mujoco.mj_forward(self.model, self.data)
->>>>>>> e9da2132
         self._last_stable_obs = self._get_obs()
 
         self._last_stable_obs = np.clip(
