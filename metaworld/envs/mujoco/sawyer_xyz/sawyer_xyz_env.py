import abc
import copy
import pickle

from gym.spaces import Box
from gym.spaces import Discrete
import mujoco_py
import numpy as np

from metaworld.envs import reward_utils
from metaworld.envs.mujoco.mujoco_env import MujocoEnv, _assert_task_is_set


class SawyerMocapBase(MujocoEnv, metaclass=abc.ABCMeta):
    """
    Provides some commonly-shared functions for Sawyer Mujoco envs that use
    mocap for XYZ control.
    """
    mocap_low = np.array([-0.2, 0.5, 0.06])
    mocap_high = np.array([0.2, 0.7, 0.6])

    def __init__(self, model_name, frame_skip=5):
        MujocoEnv.__init__(self, model_name, frame_skip=frame_skip)
        self.reset_mocap_welds()

    def get_endeff_pos(self):
        return self.data.get_body_xpos('hand').copy()

    @property
    def tcp_center(self):
        """The COM of the gripper's 2 fingers

        Returns:
            (np.ndarray): 3-element position
        """
        right_finger_pos = self._get_site_pos('rightEndEffector')
        left_finger_pos = self._get_site_pos('leftEndEffector')
        tcp_center = (right_finger_pos + left_finger_pos) / 2.0
        return tcp_center

    def get_env_state(self):
        joint_state = self.sim.get_state()
        mocap_state = self.data.mocap_pos, self.data.mocap_quat
        state = joint_state, mocap_state
        return copy.deepcopy(state)

    def set_env_state(self, state):
        joint_state, mocap_state = state
        self.sim.set_state(joint_state)
        mocap_pos, mocap_quat = mocap_state
        self.data.set_mocap_pos('mocap', mocap_pos)
        self.data.set_mocap_quat('mocap', mocap_quat)
        self.sim.forward()

    def __getstate__(self):
        state = self.__dict__.copy()
        del state['model']
        del state['sim']
        del state['data']
        mjb = self.model.get_mjb()
        return {'state': state, 'mjb': mjb, 'env_state': self.get_env_state()}

    def __setstate__(self, state):
        self.__dict__ = state['state']
        self.model = mujoco_py.load_model_from_mjb(state['mjb'])
        self.sim = mujoco_py.MjSim(self.model)
        self.data = self.sim.data
        self.set_env_state(state['env_state'])

    def reset_mocap_welds(self):
        """Resets the mocap welds that we use for actuation."""
        sim = self.sim
        if sim.model.nmocap > 0 and sim.model.eq_data is not None:
            for i in range(sim.model.eq_data.shape[0]):
                if sim.model.eq_type[i] == mujoco_py.const.EQ_WELD:
                    sim.model.eq_data[i, :] = np.array(
                        [0., 0., 0., 1., 0., 0., 0.])
        sim.forward()


class SawyerXYZEnv(SawyerMocapBase, metaclass=abc.ABCMeta):
    _HAND_SPACE = Box(
        np.array([-0.525, .349, -.0525]),
        np.array([+0.525, 1.025, .525])
    )
    max_path_length = 200

    TARGET_RADIUS = 0.05

    def __init__(
            self,
            model_name,
            frame_skip=5,
            hand_low=(-0.2, 0.55, 0.05),
            hand_high=(0.2, 0.75, 0.3),
            mocap_low=None,
            mocap_high=None,
            action_scale=1./100,
            action_rot_scale=1.,
    ):
        super().__init__(model_name, frame_skip=frame_skip)
        self.random_init = True
        self.action_scale = action_scale
        self.action_rot_scale = action_rot_scale
        self.hand_low = np.array(hand_low)
        self.hand_high = np.array(hand_high)
        if mocap_low is None:
            mocap_low = hand_low
        if mocap_high is None:
            mocap_high = hand_high
        self.mocap_low = np.hstack(mocap_low)
        self.mocap_high = np.hstack(mocap_high)
        self.curr_path_length = 0
        self._freeze_rand_vec = True
        self._last_rand_vec = None

        # We use continuous goal space by default and
        # can discretize the goal space by calling
        # the `discretize_goal_space` method.
        self.discrete_goal_space = None
        self.discrete_goals = []
        self.active_discrete_goal = None

        self.init_left_pad = self.get_body_com('leftpad')
        self.init_right_pad = self.get_body_com('rightpad')

        self.action_space = Box(
            np.array([-1, -1, -1, -1]),
            np.array([+1, +1, +1, +1]),
        )

        self._obs_obj_max_len = 14
        self._obs_obj_possible_lens = (7, 14)

        self._set_task_called = False
        self._partially_observable = True

        self.hand_init_pos = None  # OVERRIDE ME
        self._target_pos = None  # OVERRIDE ME
        self._random_reset_space = None  # OVERRIDE ME

        # Note: It is unlikely that the positions and orientations stored
        # in this initiation of prev_obs are correct. That being said, it
        # doesn't seem to matter (it will only effect frame-stacking for the
        # very first observation)
        self.prev_obs = self._get_curr_obs_combined_no_goal()

    def _set_task_inner(self):
        # Doesn't absorb "extra" kwargs, to ensure nothing's missed.
        pass

    def set_task(self, task):
        self._set_task_called = True
        data = pickle.loads(task.data)
        assert isinstance(self, data['env_cls'])
        del data['env_cls']
        self._last_rand_vec = data['rand_vec']
        self._freeze_rand_vec = True
        self._last_rand_vec = data['rand_vec']
        del data['rand_vec']
        self._partially_observable = data['partially_observable']
        del data['partially_observable']
        self._set_task_inner(**data)

    def set_xyz_action(self, action):
        action = np.clip(action, -1, 1)
        pos_delta = action * self.action_scale
        new_mocap_pos = self.data.mocap_pos + pos_delta[None]

        new_mocap_pos[0, :] = np.clip(
            new_mocap_pos[0, :],
            self.mocap_low,
            self.mocap_high,
        )
        self.data.set_mocap_pos('mocap', new_mocap_pos)
        self.data.set_mocap_quat('mocap', np.array([1, 0, 1, 0]))

    def discretize_goal_space(self, goals):
        assert False
        assert len(goals) >= 1
        self.discrete_goals = goals
        # update the goal_space to a Discrete space
        self.discrete_goal_space = Discrete(len(self.discrete_goals))

    # Belows are methods for using the new wrappers.
    # `sample_goals` is implmented across the sawyer_xyz
    # as sampling from the task lists. This will be done
    # with the new `discrete_goals`. After all the algorithms
    # conform to this API (i.e. using the new wrapper), we can
    # just remove the underscore in all method signature.
    def sample_goals_(self, batch_size):
        assert False
        if self.discrete_goal_space is not None:
            return [self.discrete_goal_space.sample() for _ in range(batch_size)]
        else:
            return [self.goal_space.sample() for _ in range(batch_size)]

    def set_goal_(self, goal):
        assert False
        if self.discrete_goal_space is not None:
            self.active_discrete_goal = goal
            self.goal = self.discrete_goals[goal]
            self._target_pos_idx = np.zeros(len(self.discrete_goals))
            self._target_pos_idx[goal] = 1.
        else:
            self.goal = goal

    def _set_obj_xyz(self, pos):
        qpos = self.data.qpos.flat.copy()
        qvel = self.data.qvel.flat.copy()
        qpos[9:12] = pos.copy()
        qvel[9:15] = 0
        self.set_state(qpos, qvel)

    def _get_site_pos(self, siteName):
        _id = self.model.site_names.index(siteName)
        return self.data.site_xpos[_id].copy()

    def _set_pos_site(self, name, pos):
        """Sets the position of the site corresponding to `name`

        Args:
            name (str): The site's name
            pos (np.ndarray): Flat, 3 element array indicating site's location
        """
        assert isinstance(pos, np.ndarray)
        assert pos.ndim == 1

        self.data.site_xpos[self.model.site_name2id(name)] = pos[:3]

    @property
    def _target_site_config(self):
        """Retrieves site name(s) and position(s) corresponding to env targets

        :rtype: list of (str, np.ndarray)
        """
        return [('goal', self._target_pos)]

    @property
    def touching_main_object(self):
        """Calls `touching_object` for the ID of the env's main object

        Returns:
            (bool) whether the gripper is touching the object

        """
        return self.touching_object(self._get_id_main_object)

    def touching_object(self, object_geom_id):
        """Determines whether the gripper is touching the object with given id

        Args:
            object_geom_id (int): the ID of the object in question

        Returns:
            (bool): whether the gripper is touching the object

        """
        leftpad_geom_id = self.unwrapped.model.geom_name2id('leftpad_geom')
        rightpad_geom_id = self.unwrapped.model.geom_name2id('rightpad_geom')

        leftpad_object_contacts = [
            x for x in self.unwrapped.data.contact
            if (leftpad_geom_id in (x.geom1, x.geom2)
                and object_geom_id in (x.geom1, x.geom2))
        ]

        rightpad_object_contacts = [
            x for x in self.unwrapped.data.contact
            if (rightpad_geom_id in (x.geom1, x.geom2)
                and object_geom_id in (x.geom1, x.geom2))
        ]

        leftpad_object_contact_force = sum(
            self.unwrapped.data.efc_force[x.efc_address]
            for x in leftpad_object_contacts)

        rightpad_object_contact_force = sum(
            self.unwrapped.data.efc_force[x.efc_address]
            for x in rightpad_object_contacts)

        return 0 < leftpad_object_contact_force and \
               0 < rightpad_object_contact_force

    @property
    def _get_id_main_object(self):
        return self.unwrapped.model.geom_name2id('objGeom')

    def _get_pos_objects(self):
        """Retrieves object position(s) from mujoco properties or instance vars

        Returns:
            np.ndarray: Flat array (usually 3 elements) representing the
                object(s)' position(s)
        """
        # Throw error rather than making this an @abc.abstractmethod so that
        # V1 environments don't have to implement it
        raise NotImplementedError

    def _get_quat_objects(self):
        """Retrieves object quaternion(s) from mujoco properties

        Returns:
            np.ndarray: Flat array (usually 4 elements) representing the
                object(s)' quaternion(s)

        """
        # Throw error rather than making this an @abc.abstractmethod so that
        # V1 environments don't have to implement it
        raise NotImplementedError

    def _get_pos_goal(self):
        """Retrieves goal position from mujoco properties or instance vars

        Returns:
            np.ndarray: Flat array (3 elements) representing the goal position
        """
        assert isinstance(self._target_pos, np.ndarray)
        assert self._target_pos.ndim == 1
        return self._target_pos

    def _get_curr_obs_combined_no_goal(self):
        """Combines the end effector's {pos, closed amount} and the object(s)'
            {pos, quat} into a single flat observation. The goal's position is
            *not* included in this.

        Returns:
            np.ndarray: The flat observation array (18 elements)

        """
        pos_hand = self.get_endeff_pos()

        finger_right, finger_left = (
            self._get_site_pos('rightEndEffector'),
            self._get_site_pos('leftEndEffector')
        )

        # the gripper can be at maximum about ~0.1 m apart.
        # dividing by 0.1 normalized the gripper distance between
        # 0 and 1. Further, we clip because sometimes the grippers
        # are slightly more than 0.1m apart (~0.00045 m)
        # clipping removes the effects of this random extra distance
        # that is produced by mujoco
        gripper_distance_apart = np.linalg.norm(finger_right - finger_left)
        gripper_distance_apart = np.clip(gripper_distance_apart / 0.1, 0., 1.)

        obs_obj_padded = np.zeros(self._obs_obj_max_len)

        obj_pos = self._get_pos_objects()
        obj_quat = self._get_quat_objects()
        assert len(obj_pos) % 3 == 0
        assert len(obj_quat) % 4 == 0
        obj_pos_split = np.split(obj_pos, len(obj_pos) // 3)
        obj_quat_split = np.split(obj_quat, len(obj_quat) // 4)

        obs_obj_padded[:len(obj_pos) + len(obj_quat)] = np.hstack([
            np.hstack((pos, quat))
            for pos, quat in zip(obj_pos_split, obj_quat_split)
        ])
        assert(len(obs_obj_padded) in self._obs_obj_possible_lens)

        return np.hstack((pos_hand, gripper_distance_apart, obs_obj_padded))

    def _get_obs(self):
        """Frame stacks `_get_curr_obs_combined_no_goal()` and concatenates the
            goal position to form a single flat observation.

        Returns:
            np.ndarray: The flat observation array (39 elements)
        """
        # do frame stacking
        pos_goal = self._get_pos_goal()
        if self._partially_observable:
            pos_goal = np.zeros_like(pos_goal)
        curr_obs = self._get_curr_obs_combined_no_goal()
        # do frame stacking
        obs = np.hstack((curr_obs, self.prev_obs, pos_goal))
        self.prev_obs = curr_obs
        return obs

    def _get_obs_dict(self):
        obs = self._get_obs()
        return dict(
            state_observation=obs,
            state_desired_goal=self._get_pos_goal(),
            state_achieved_goal=obs[3:-3],
        )

    @property
    def observation_space(self):
        obj_low = np.full(self._obs_obj_max_len, -np.inf)
        obj_high = np.full(self._obs_obj_max_len, +np.inf)
        goal_low = np.zeros(3) if self._partially_observable \
            else self.goal_space.low
        goal_high = np.zeros(3) if self._partially_observable \
            else self.goal_space.high
        gripper_low = 0.
        gripper_high = 1.
        return Box(
            np.hstack((self._HAND_SPACE.low, gripper_low, obj_low, self._HAND_SPACE.low, gripper_low, obj_low, goal_low)),
            np.hstack((self._HAND_SPACE.high, gripper_high, obj_high, self._HAND_SPACE.high, gripper_high, obj_high, goal_high))
        )

    @_assert_task_is_set
    def step(self, action):
        self.set_xyz_action(action[:3])
        self.do_simulation([action[-1], -action[-1]])

        self.compute_reward(action, self._get_obs())

        for site in self._target_site_config:
            self._set_pos_site(*site)

        return self._get_obs()

    def reset(self):
        self.curr_path_length = 0
        return super().reset()

    def _reset_hand(self, steps=50):
        self.init_tcp = self.tcp_center
        for _ in range(steps):
            self.data.set_mocap_pos('mocap', self.hand_init_pos)
            self.data.set_mocap_quat('mocap', np.array([1, 0, 1, 0]))
            self.do_simulation([-1, 1], self.frame_skip)

    def _get_state_rand_vec(self):
        if self._freeze_rand_vec:
            assert self._last_rand_vec is not None
            return self._last_rand_vec
        else:
            rand_vec = np.random.uniform(
                self._random_reset_space.low,
                self._random_reset_space.high,
                size=self._random_reset_space.low.size)
            self._last_rand_vec = rand_vec
            return rand_vec

    def _gripper_caging_reward(self,
                               action,
                               obj_pos,
                               obj_radius,
                               pad_success_margin,
                               object_reach_radius,
                               x_z_margin,
                               high_density=False):
        """Reward for agent grasping obj
            Args:
                action(np.ndarray): (4,) array representing the action
                    delta(x), delta(y), delta(z), gripper_effort
                obj_pos(np.ndarray): (3,) array representing the obj x,y,z
                obj_radius(float):radius of object's bounding sphere
                pad_success_margin(float): successful distance of gripper_pad
                    to object
                object_reach_radius(float): successful distance of gripper center
                    to the object.
                x_z_margin(float): successful distance of gripper in x_z axis to the
                    object. Y axis not included since the caging function handles 
                        successful grasping in the Y axis.
        """
        # MARK: Left-right gripper information for caging reward----------------
        left_pad = self.get_body_com('leftpad')
        right_pad = self.get_body_com('rightpad')

        tcp = self.tcp_center
        tcp_to_obj = np.linalg.norm(obj_pos - tcp)
        tcp_to_obj_init = np.linalg.norm(self.obj_init_pos - self.init_tcp)
        reach = reward_utils.tolerance(
            tcp_to_obj,
            bounds=(0, object_reach_radius),
            margin=abs(tcp_to_obj_init-object_reach_radius),
            sigmoid='long_tail',
        )

        pad_y_lr = np.hstack((left_pad[1], right_pad[1]))
        pad_y_lr_init = np.hstack((self.init_left_pad[1], self.init_right_pad[1]))

        obj_to_pad_lr = np.abs(pad_y_lr - obj_pos[1])
        obj_to_pad_lr_init = np.abs(pad_y_lr_init - self.obj_init_pos[1])

        caging_margin_lr = np.abs(obj_to_pad_lr_init - pad_success_margin)
        caging_lr = [reward_utils.tolerance(
            obj_to_pad_lr[i],
            bounds=(obj_radius, pad_success_margin),
            margin=caging_margin_lr[i],
            sigmoid='long_tail',
        ) for i in range(2)]
        caging_y = reward_utils.hamacher_product(*caging_lr)

        # MARK: X-Z gripper information for caging reward-----------------------
        tcp = self.tcp_center
        xz = [0, 2]
        xz_margin = np.linalg.norm(self.obj_init_pos[xz] - self.init_tcp[xz])
        xz_margin -= x_z_margin

        caging_xz = reward_utils.tolerance(
            np.linalg.norm(tcp[xz] - obj_pos[xz]),
            bounds=(0, x_z_margin),
            margin=xz_margin,
            sigmoid='long_tail',
        )

        # MARK: Closed-extent gripper information for caging reward-------------
        gripper_closed = min(max(0, action[-1]), 1)

        # MARK: Combine components----------------------------------------------
        caging = reward_utils.hamacher_product(caging_y, caging_xz)
        gripping = gripper_closed if caging > 0.97 else 0.
<<<<<<< HEAD
        caging_and_gripping = reward_utils.hamacher_product(caging, gripping)

        if high_density:
            caging_and_gripping = (caging_and_gripping + reach) / 2
=======
        caging_and_gripping = (reward_utils.hamacher_product(caging, gripping) + reach + caging) / 3
>>>>>>> df14588f

        return caging_and_gripping<|MERGE_RESOLUTION|>--- conflicted
+++ resolved
@@ -455,7 +455,7 @@
                 object_reach_radius(float): successful distance of gripper center
                     to the object.
                 x_z_margin(float): successful distance of gripper in x_z axis to the
-                    object. Y axis not included since the caging function handles 
+                    object. Y axis not included since the caging function handles
                         successful grasping in the Y axis.
         """
         # MARK: Left-right gripper information for caging reward----------------
@@ -506,13 +506,9 @@
         # MARK: Combine components----------------------------------------------
         caging = reward_utils.hamacher_product(caging_y, caging_xz)
         gripping = gripper_closed if caging > 0.97 else 0.
-<<<<<<< HEAD
         caging_and_gripping = reward_utils.hamacher_product(caging, gripping)
 
         if high_density:
             caging_and_gripping = (caging_and_gripping + reach) / 2
-=======
-        caging_and_gripping = (reward_utils.hamacher_product(caging, gripping) + reach + caging) / 3
->>>>>>> df14588f
 
         return caging_and_gripping