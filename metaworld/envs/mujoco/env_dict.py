from collections import OrderedDict
import re

import numpy as np

from metaworld.envs.mujoco.sawyer_xyz.v1 import (
    SawyerNutAssemblyEnv,
    SawyerBasketballEnv,
    SawyerBinPickingEnv,
    SawyerBoxCloseEnv,
    SawyerButtonPressEnv,
    SawyerButtonPressTopdownEnv,
    SawyerButtonPressTopdownWallEnv,
    SawyerButtonPressWallEnv,
    SawyerCoffeeButtonEnv,
    SawyerCoffeePullEnv,
    SawyerCoffeePushEnv,
    SawyerDialTurnEnv,
    SawyerNutDisassembleEnv,
    SawyerDoorEnv,
    SawyerDoorCloseEnv,
    SawyerDoorLockEnv,
    SawyerDoorUnlockEnv,
    SawyerDrawerCloseEnv,
    SawyerDrawerOpenEnv,
    SawyerFaucetCloseEnv,
    SawyerFaucetOpenEnv,
    SawyerHammerEnv,
    SawyerHandInsertEnv,
    SawyerHandlePressEnv,
    SawyerHandlePressSideEnv,
    SawyerHandlePullEnv,
    SawyerHandlePullSideEnv,
    SawyerLeverPullEnv,
    SawyerPegInsertionSideEnv,
    SawyerPegUnplugSideEnv,
    SawyerPickOutOfHoleEnv,
    SawyerPlateSlideEnv,
    SawyerPlateSlideBackEnv,
    SawyerPlateSlideBackSideEnv,
    SawyerPlateSlideSideEnv,
    SawyerPushBackEnv,
    SawyerReachPushPickPlaceEnv,
    SawyerReachPushPickPlaceWallEnv,
    SawyerShelfPlaceEnv,
    SawyerSoccerEnv,
    SawyerStickPullEnv,
    SawyerStickPushEnv,
    SawyerSweepEnv,
    SawyerSweepIntoGoalEnv,
    SawyerWindowCloseEnv,
    SawyerWindowOpenEnv,
)
from metaworld.envs.mujoco.sawyer_xyz.v2 import (
    SawyerNutAssemblyEnvV2,
    SawyerBasketballEnvV2,
    SawyerBinPickingEnvV2,
    SawyerBoxCloseEnvV2,
    SawyerButtonPressTopdownEnvV2,
    SawyerButtonPressTopdownWallEnvV2,
    SawyerButtonPressEnvV2,
    SawyerButtonPressWallEnvV2,
    SawyerCoffeeButtonEnvV2,
    SawyerCoffeePullEnvV2,
    SawyerCoffeePushEnvV2,
    SawyerDialTurnEnvV2,
    SawyerNutDisassembleEnvV2,
    SawyerDoorCloseEnvV2,
    SawyerDoorLockEnvV2,
    SawyerDoorUnlockEnvV2,
    SawyerDoorEnvV2,
    SawyerDrawerCloseEnvV2,
    SawyerDrawerOpenEnvV2,
    SawyerFaucetCloseEnvV2,
    SawyerFaucetOpenEnvV2,
    SawyerHammerEnvV2,
    SawyerHandInsertEnvV2,
    SawyerHandlePressSideEnvV2,
    SawyerHandlePressEnvV2,
    SawyerHandlePullSideEnvV2,
    SawyerHandlePullEnvV2,
    SawyerLeverPullEnvV2,
    SawyerPegInsertionSideEnvV2,
    SawyerPegUnplugSideEnvV2,
    SawyerPickOutOfHoleEnvV2,
    SawyerPickPlaceEnvV2,
    SawyerPickPlaceWallEnvV2,
    SawyerPlateSlideBackSideEnvV2,
    SawyerPlateSlideBackEnvV2,
    SawyerPlateSlideSideEnvV2,
    SawyerPlateSlideEnvV2,
    SawyerPushBackEnvV2,
    SawyerPushEnvV2,
    SawyerPushWallEnvV2,
    SawyerReachEnvV2,
    SawyerReachWallEnvV2,
    SawyerShelfPlaceEnvV2,
    SawyerSoccerEnvV2,
    SawyerStickPullEnvV2,
    SawyerStickPushEnvV2,
    SawyerSweepEnvV2,
    SawyerSweepIntoGoalEnvV2,
    SawyerWindowCloseEnvV2,
    SawyerWindowOpenEnvV2,
)


ALL_V1_ENVIRONMENTS = OrderedDict((
    ('reach-v1', SawyerReachPushPickPlaceEnv),
    ('push-v1', SawyerReachPushPickPlaceEnv),
    ('pick-place-v1', SawyerReachPushPickPlaceEnv),
    ('door-open-v1', SawyerDoorEnv),
    ('drawer-open-v1', SawyerDrawerOpenEnv),
    ('drawer-close-v1', SawyerDrawerCloseEnv),
    ('button-press-topdown-v1', SawyerButtonPressTopdownEnv),
    ('peg-insert-side-v1', SawyerPegInsertionSideEnv),
    ('window-open-v1', SawyerWindowOpenEnv),
    ('window-close-v1', SawyerWindowCloseEnv),
    ('door-close-v1', SawyerDoorCloseEnv),
    ('reach-wall-v1', SawyerReachPushPickPlaceWallEnv),
    ('pick-place-wall-v1', SawyerReachPushPickPlaceWallEnv),
    ('push-wall-v1', SawyerReachPushPickPlaceWallEnv),
    ('button-press-v1', SawyerButtonPressEnv),
    ('button-press-topdown-wall-v1', SawyerButtonPressTopdownWallEnv),
    ('button-press-wall-v1', SawyerButtonPressWallEnv),
    ('peg-unplug-side-v1', SawyerPegUnplugSideEnv),
    ('disassemble-v1', SawyerNutDisassembleEnv),
    ('hammer-v1', SawyerHammerEnv),
    ('plate-slide-v1', SawyerPlateSlideEnv),
    ('plate-slide-side-v1', SawyerPlateSlideSideEnv),
    ('plate-slide-back-v1', SawyerPlateSlideBackEnv),
    ('plate-slide-back-side-v1', SawyerPlateSlideBackSideEnv),
    ('handle-press-v1', SawyerHandlePressEnv),
    ('handle-pull-v1', SawyerHandlePullEnv),
    ('handle-press-side-v1', SawyerHandlePressSideEnv),
    ('handle-pull-side-v1', SawyerHandlePullSideEnv),
    ('stick-push-v1', SawyerStickPushEnv),
    ('stick-pull-v1', SawyerStickPullEnv),
    ('basketball-v1', SawyerBasketballEnv),
    ('soccer-v1', SawyerSoccerEnv),
    ('faucet-open-v1', SawyerFaucetOpenEnv),
    ('faucet-close-v1', SawyerFaucetCloseEnv),
    ('coffee-push-v1', SawyerCoffeePushEnv),
    ('coffee-pull-v1', SawyerCoffeePullEnv),
    ('coffee-button-v1', SawyerCoffeeButtonEnv),
    ('sweep-v1', SawyerSweepEnv),
    ('sweep-into-v1', SawyerSweepIntoGoalEnv),
    ('pick-out-of-hole-v1', SawyerPickOutOfHoleEnv),
    ('assembly-v1', SawyerNutAssemblyEnv),
    ('shelf-place-v1', SawyerShelfPlaceEnv),
    ('push-back-v1', SawyerPushBackEnv),
    ('lever-pull-v1', SawyerLeverPullEnv),
    ('dial-turn-v1', SawyerDialTurnEnv),
    ('bin-picking-v1', SawyerBinPickingEnv),
    ('box-close-v1', SawyerBoxCloseEnv),
    ('hand-insert-v1', SawyerHandInsertEnv),
    ('door-lock-v1', SawyerDoorLockEnv),
    ('door-unlock-v1', SawyerDoorUnlockEnv),
))

ALL_V2_ENVIRONMENTS = OrderedDict((
    ('assembly-v2', SawyerNutAssemblyEnvV2),
    ('basketball-v2', SawyerBasketballEnvV2),
    ('bin-picking-v2', SawyerBinPickingEnvV2),
    ('box-close-v2', SawyerBoxCloseEnvV2),
    ('button-press-topdown-v2', SawyerButtonPressTopdownEnvV2),
    ('button-press-topdown-wall-v2', SawyerButtonPressTopdownWallEnvV2),
    ('button-press-v2', SawyerButtonPressEnvV2),
    ('button-press-wall-v2', SawyerButtonPressWallEnvV2),
    ('coffee-button-v2', SawyerCoffeeButtonEnvV2),
    ('coffee-pull-v2', SawyerCoffeePullEnvV2),
    ('coffee-push-v2', SawyerCoffeePushEnvV2),
    ('dial-turn-v2', SawyerDialTurnEnvV2),
    ('disassemble-v2', SawyerNutDisassembleEnvV2),
    ('door-close-v2', SawyerDoorCloseEnvV2),
    ('door-lock-v2', SawyerDoorLockEnvV2),
    ('door-open-v2', SawyerDoorEnvV2),
    ('door-unlock-v2', SawyerDoorUnlockEnvV2),
    ('hand-insert-v2', SawyerHandInsertEnvV2),
    ('drawer-close-v2', SawyerDrawerCloseEnvV2),
    ('drawer-open-v2', SawyerDrawerOpenEnvV2),
    ('faucet-open-v2', SawyerFaucetOpenEnvV2),
    ('faucet-close-v2', SawyerFaucetCloseEnvV2),
    ('hammer-v2', SawyerHammerEnvV2),
    ('handle-press-side-v2', SawyerHandlePressSideEnvV2),
    ('handle-press-v2', SawyerHandlePressEnvV2),
    ('handle-pull-side-v2', SawyerHandlePullSideEnvV2),
    ('handle-pull-v2', SawyerHandlePullEnvV2),
    ('lever-pull-v2', SawyerLeverPullEnvV2),
    ('peg-insert-side-v2', SawyerPegInsertionSideEnvV2),
    ('pick-place-wall-v2', SawyerPickPlaceWallEnvV2),
    ('pick-out-of-hole-v2', SawyerPickOutOfHoleEnvV2),
    ('reach-v2', SawyerReachEnvV2),
    ('push-back-v2', SawyerPushBackEnvV2),
    ('push-v2', SawyerPushEnvV2),
    ('pick-place-v2', SawyerPickPlaceEnvV2),
    ('plate-slide-v2', SawyerPlateSlideEnvV2),
    ('plate-slide-side-v2', SawyerPlateSlideSideEnvV2),
    ('plate-slide-back-v2', SawyerPlateSlideBackEnvV2),
    ('plate-slide-back-side-v2', SawyerPlateSlideBackSideEnvV2),
    ('peg-insert-side-v2', SawyerPegInsertionSideEnvV2),
    ('peg-unplug-side-v2', SawyerPegUnplugSideEnvV2),
    ('soccer-v2', SawyerSoccerEnvV2),
    ('stick-push-v2', SawyerStickPushEnvV2),
    ('stick-pull-v2', SawyerStickPullEnvV2),
    ('push-wall-v2', SawyerPushWallEnvV2),
    ('push-v2', SawyerPushEnvV2),
    ('reach-wall-v2', SawyerReachWallEnvV2),
    ('reach-v2', SawyerReachEnvV2),
    ('shelf-place-v2', SawyerShelfPlaceEnvV2),
    ('sweep-into-v2', SawyerSweepIntoGoalEnvV2),
    ('sweep-v2', SawyerSweepEnvV2),
    ('window-open-v2', SawyerWindowOpenEnvV2),
    ('window-close-v2', SawyerWindowCloseEnvV2),
))

_NUM_METAWORLD_ENVS = len(ALL_V1_ENVIRONMENTS)

EASY_MODE_CLS_DICT = OrderedDict(
    (('reach-v1', SawyerReachPushPickPlaceEnv),
     ('push-v1', SawyerReachPushPickPlaceEnv),
     ('pick-place-v1', SawyerReachPushPickPlaceEnv),
     ('door-open-v1', SawyerDoorEnv), ('drawer-open-v1', SawyerDrawerOpenEnv),
     ('drawer-close-v1', SawyerDrawerCloseEnv),
     ('button-press-topdown-v1', SawyerButtonPressTopdownEnv),
     ('peg-insert-side-v1', SawyerPegInsertionSideEnv),
     ('window-open-v1', SawyerWindowOpenEnv),
     ('window-close-v1', SawyerWindowCloseEnv)), )

EASY_MODE_ARGS_KWARGS = {
    key: dict(args=[],
              kwargs={'task_id': list(ALL_V1_ENVIRONMENTS.keys()).index(key)})
    for key, _ in EASY_MODE_CLS_DICT.items()
}

EASY_MODE_ARGS_KWARGS['reach-v1']['kwargs']['task_type'] = 'reach'
EASY_MODE_ARGS_KWARGS['push-v1']['kwargs']['task_type'] = 'push'
EASY_MODE_ARGS_KWARGS['pick-place-v1']['kwargs']['task_type'] = 'pick_place'

MEDIUM_MODE_CLS_DICT = OrderedDict(
    (('train',
      OrderedDict((('reach-v1', SawyerReachPushPickPlaceEnv),
                   ('push-v1', SawyerReachPushPickPlaceEnv),
                   ('pick-place-v1', SawyerReachPushPickPlaceEnv),
                   ('door-open-v1', SawyerDoorEnv), ('drawer-close-v1',
                                                     SawyerDrawerCloseEnv),
                   ('button-press-topdown-v1', SawyerButtonPressTopdownEnv),
                   ('peg-insert-side-v1',
                    SawyerPegInsertionSideEnv), ('window-open-v1',
                                                 SawyerWindowOpenEnv),
                   ('sweep-v1', SawyerSweepEnv), ('basketball-v1',
                                                  SawyerBasketballEnv)))),
     ('test',
      OrderedDict(
          (('drawer-open-v1', SawyerDrawerOpenEnv), ('door-close-v1',
                                                     SawyerDoorCloseEnv),
           ('shelf-place-v1', SawyerShelfPlaceEnv), ('sweep-into-v1',
                                                     SawyerSweepIntoGoalEnv), (
                                                         'lever-pull-v1',
                                                         SawyerLeverPullEnv,
                                                     ))))))
medium_mode_train_args_kwargs = {
    key: dict(args=[],
              kwargs={
                  'task_id': list(ALL_V1_ENVIRONMENTS.keys()).index(key),
              })
    for key, _ in MEDIUM_MODE_CLS_DICT['train'].items()
}

medium_mode_test_args_kwargs = {
    key: dict(args=[],
              kwargs={'task_id': list(ALL_V1_ENVIRONMENTS.keys()).index(key)})
    for key, _ in MEDIUM_MODE_CLS_DICT['test'].items()
}

medium_mode_train_args_kwargs['reach-v1']['kwargs']['task_type'] = 'reach'
medium_mode_train_args_kwargs['push-v1']['kwargs']['task_type'] = 'push'
medium_mode_train_args_kwargs['pick-place-v1']['kwargs'][
    'task_type'] = 'pick_place'

MEDIUM_MODE_ARGS_KWARGS = dict(
    train=medium_mode_train_args_kwargs,
    test=medium_mode_test_args_kwargs,
)
'''
    ML45 environments and arguments
'''
HARD_MODE_CLS_DICT = OrderedDict(
    (('train',
      OrderedDict((
          ('reach-v1', SawyerReachPushPickPlaceEnv),
          ('push-v1', SawyerReachPushPickPlaceEnv),
          ('pick-place-v1', SawyerReachPushPickPlaceEnv),
          ('door-open-v1', SawyerDoorEnv),
          ('drawer-open-v1', SawyerDrawerOpenEnv),
          ('drawer-close-v1', SawyerDrawerCloseEnv),
          ('button-press-topdown-v1', SawyerButtonPressTopdownEnv),
          ('peg-insert-side-v1', SawyerPegInsertionSideEnv),
          ('window-open-v1', SawyerWindowOpenEnv),
          ('window-close-v1', SawyerWindowCloseEnv),
          ('door-close-v1', SawyerDoorCloseEnv),
          ('reach-wall-v1', SawyerReachPushPickPlaceWallEnv),
          ('pick-place-wall-v1', SawyerReachPushPickPlaceWallEnv),
          ('push-wall-v1', SawyerReachPushPickPlaceWallEnv),
          ('button-press-v1', SawyerButtonPressEnv),
          ('button-press-topdown-wall-v1', SawyerButtonPressTopdownWallEnv),
          ('button-press-wall-v1', SawyerButtonPressWallEnv),
          ('peg-unplug-side-v1', SawyerPegUnplugSideEnv),
          ('disassemble-v1', SawyerNutDisassembleEnv),
          ('hammer-v1', SawyerHammerEnv),
          ('plate-slide-v1', SawyerPlateSlideEnv),
          ('plate-slide-side-v1', SawyerPlateSlideSideEnv),
          ('plate-slide-back-v1', SawyerPlateSlideBackEnv),
          ('plate-slide-back-side-v1', SawyerPlateSlideBackSideEnv),
          ('handle-press-v1', SawyerHandlePressEnv),
          ('handle-pull-v1', SawyerHandlePullEnv),
          ('handle-press-side-v1', SawyerHandlePressSideEnv),
          ('handle-pull-side-v1', SawyerHandlePullSideEnv),
          ('stick-push-v1', SawyerStickPushEnv),
          ('stick-pull-v1', SawyerStickPullEnv),
          ('basketball-v1', SawyerBasketballEnv),
          ('soccer-v1', SawyerSoccerEnv),
          ('faucet-open-v1', SawyerFaucetOpenEnv),
          ('faucet-close-v1', SawyerFaucetCloseEnv),
          ('coffee-push-v1', SawyerCoffeePushEnv),
          ('coffee-pull-v1', SawyerCoffeePullEnv),
          ('coffee-button-v1', SawyerCoffeeButtonEnv),
          ('sweep-v1', SawyerSweepEnv),
          ('sweep-into-v1', SawyerSweepIntoGoalEnv),
          ('pick-out-of-hole-v1', SawyerPickOutOfHoleEnv),
          ('assembly-v1', SawyerNutAssemblyEnv),
          ('shelf-place-v1', SawyerShelfPlaceEnv),
          ('push-back-v1', SawyerPushBackEnv),
          ('lever-pull-v1', SawyerLeverPullEnv),
          ('dial-turn-v1', SawyerDialTurnEnv),
      ))), ('test',
            OrderedDict((
                ('bin-picking-v1', SawyerBinPickingEnv),
                ('box-close-v1', SawyerBoxCloseEnv),
                ('hand-insert-v1', SawyerHandInsertEnv),
                ('door-lock-v1', SawyerDoorLockEnv),
                ('door-unlock-v1', SawyerDoorUnlockEnv),
            )))))


def _hard_mode_args_kwargs(env_cls_, key_):
    del env_cls_

    kwargs = dict(task_id=list(ALL_V1_ENVIRONMENTS.keys()).index(key_))
    if key_ == 'reach-v1' or key_ == 'reach-wall-v1':
        kwargs['task_type'] = 'reach'
    elif key_ == 'push-v1' or key_ == 'push-wall-v1':
        kwargs['task_type'] = 'push'
    elif key_ == 'pick-place-v1' or key_ == 'pick-place-wall-v1':
        kwargs['task_type'] = 'pick_place'
    return dict(args=[], kwargs=kwargs)


HARD_MODE_ARGS_KWARGS = dict(train={}, test={})
for key, env_cls in HARD_MODE_CLS_DICT['train'].items():
    HARD_MODE_ARGS_KWARGS['train'][key] = _hard_mode_args_kwargs(env_cls, key)
for key, env_cls in HARD_MODE_CLS_DICT['test'].items():
    HARD_MODE_ARGS_KWARGS['test'][key] = _hard_mode_args_kwargs(env_cls, key)

############################## V2 DICTS ##############################

MT10_V2 = OrderedDict(
    (('reach-v2', SawyerReachEnvV2),
     ('push-v2', SawyerPushEnvV2),
     ('pick-place-v2', SawyerPickPlaceEnvV2),
     ('door-open-v2', SawyerDoorEnvV2),
     ('drawer-open-v2', SawyerDrawerOpenEnvV2),
     ('drawer-close-v2', SawyerDrawerCloseEnvV2),
     ('button-press-topdown-v2', SawyerButtonPressTopdownEnvV2),
     ('peg-insert-side-v2', SawyerPegInsertionSideEnvV2),
     ('window-open-v2', SawyerWindowOpenEnvV2),
     ('window-close-v2', SawyerWindowCloseEnvV2)), )

MT10_V2_ARGS_KWARGS = {
    key: dict(args=[],
              kwargs={'task_id': list(ALL_V2_ENVIRONMENTS.keys()).index(key)})
    for key, _ in MT10_V2.items()
}

ML10_V2 = OrderedDict(
    (('train',
      OrderedDict(
          (('reach-v2', SawyerReachEnvV2),
           ('push-v2', SawyerPushEnvV2),
           ('pick-place-v2', SawyerPickPlaceEnvV2),
           ('door-open-v2', SawyerDoorEnvV2),
           ('drawer-close-v2', SawyerDrawerCloseEnvV2),
           ('button-press-topdown-v2', SawyerButtonPressTopdownEnvV2),
           ('peg-insert-side-v2', SawyerPegInsertionSideEnvV2),
           ('window-open-v2', SawyerWindowOpenEnvV2),
           ('sweep-v2', SawyerSweepEnvV2),
           ('basketball-v2', SawyerBasketballEnvV2)))),
     ('test',
      OrderedDict(
          (('drawer-open-v2', SawyerDrawerOpenEnvV2),
           ('door-close-v2', SawyerDoorCloseEnvV2),
           ('shelf-place-v2', SawyerShelfPlaceEnvV2),
           ('sweep-into-v2', SawyerSweepIntoGoalEnvV2),
           ('lever-pull-v2', SawyerLeverPullEnvV2,
           ))))))

ml10_train_args_kwargs = {
    key: dict(args=[],
              kwargs={
                  'task_id': list(ALL_V2_ENVIRONMENTS.keys()).index(key),
              })
    for key, _ in ML10_V2['train'].items()
}

ml10_test_args_kwargs = {
    key: dict(args=[],
              kwargs={'task_id': list(ALL_V2_ENVIRONMENTS.keys()).index(key)})
    for key, _ in ML10_V2['test'].items()
}

ML10_ARGS_KWARGS = dict(
    train=ml10_train_args_kwargs,
    test=ml10_test_args_kwargs,
)

ML1_V2 = OrderedDict(
    (('train', ALL_V2_ENVIRONMENTS), ('test', ALL_V2_ENVIRONMENTS)))

ML1_args_kwargs = {
    key: dict(args=[],
              kwargs={
                  'task_id': list(ALL_V2_ENVIRONMENTS.keys()).index(key),
              })
    for key, _ in ML1_V2['train'].items()
}

# MT50_V2 = OrderedDict((
#     ('assembly-v2', SawyerNutAssemblyEnvV2),
#     ('basketball-v2', SawyerBasketballEnvV2),
#     ('bin-picking-v2', SawyerBinPickingEnvV2),
#     ('box-close-v2', SawyerBoxCloseEnvV2),
#     ('button-press-topdown-v2', SawyerButtonPressTopdownEnvV2),
#     ('button-press-topdown-wall-v2', SawyerButtonPressTopdownWallEnvV2),
#     ('button-press-v2', SawyerButtonPressEnvV2),
#     ('button-press-wall-v2', SawyerButtonPressWallEnvV2),
#     ('coffee-button-v2', SawyerCoffeeButtonEnvV2),
#     ('coffee-pull-v2', SawyerCoffeePullEnvV2),
#     ('coffee-push-v2', SawyerCoffeePushEnvV2),
#     ('dial-turn-v2', SawyerDialTurnEnvV2),
#     ('disassemble-v2', SawyerNutDisassembleEnvV2),
#     ('door-close-v2', SawyerDoorCloseEnvV2),
#     ('door-lock-v2', SawyerDoorLockEnvV2),
#     ('door-open-v2', SawyerDoorEnvV2),
#     ('door-unlock-v2', SawyerDoorUnlockEnvV2),
#     ('hand-insert-v2', SawyerHandInsertEnvV2),
#     ('drawer-close-v2', SawyerDrawerCloseEnvV2),
#     ('drawer-open-v2', SawyerDrawerOpenEnvV2),
#     ('faucet-open-v2', SawyerFaucetOpenEnvV2),
#     ('faucet-close-v2', SawyerFaucetCloseEnvV2),
#     ('hammer-v2', SawyerHammerEnvV2),
#     ('handle-press-side-v2', SawyerHandlePressSideEnvV2),
#     ('handle-press-v2', SawyerHandlePressEnvV2),
#     ('handle-pull-side-v2', SawyerHandlePullSideEnvV2),
#     ('handle-pull-v2', SawyerHandlePullEnvV2),
#     ('lever-pull-v2', SawyerLeverPullEnvV2),
#     ('peg-insert-side-v2', SawyerPegInsertionSideEnvV2),
#     ('pick-place-wall-v2', SawyerPickPlaceWallEnvV2),
#     ('pick-out-of-hole-v2', SawyerPickOutOfHoleEnvV2),
#     ('reach-v2', SawyerReachEnvV2),
#     ('push-back-v2', SawyerPushBackEnvV2),
#     ('push-v2', SawyerPushEnvV2),
#     ('pick-place-v2', SawyerPickPlaceEnvV2),
#     ('plate-slide-v2', SawyerPlateSlideEnvV2),
#     ('plate-slide-side-v2', SawyerPlateSlideSideEnvV2),
#     ('plate-slide-back-v2', SawyerPlateSlideBackEnvV2),
#     ('plate-slide-back-side-v2', SawyerPlateSlideBackSideEnvV2),
#     ('peg-insert-side-v2', SawyerPegInsertionSideEnvV2),
#     ('peg-unplug-side-v2', SawyerPegUnplugSideEnvV2),
#     ('soccer-v2', SawyerSoccerEnvV2),
#     ('stick-push-v2', SawyerStickPushEnvV2),
#     ('stick-pull-v2', SawyerStickPullEnvV2),
#     ('push-wall-v2', SawyerPushWallEnvV2),
#     ('push-v2', SawyerPushEnvV2),
#     ('reach-wall-v2', SawyerReachWallEnvV2),
#     ('reach-v2', SawyerReachEnvV2),
#     ('shelf-place-v2', SawyerShelfPlaceEnvV2),
#     ('sweep-into-v2', SawyerSweepIntoGoalEnvV2),
#     ('sweep-v2', SawyerSweepEnvV2),
#     ('window-open-v2', SawyerWindowOpenEnvV2),
#     ('window-close-v2', SawyerWindowCloseEnvV2),
# ))

MT50_V2 = OrderedDict((
<<<<<<< HEAD
    ('plate-slide-v2', SawyerPlateSlideEnvV2),
    ('plate-slide-side-v2', SawyerPlateSlideSideEnvV2),
    ('plate-slide-back-v2', SawyerPlateSlideBackEnvV2),
))
=======
    ('door-unlock-v2', SawyerDoorUnlockEnvV2),
    ('door-lock-v2', SawyerDoorLockEnvV2),
    ('door-close-v2', SawyerDoorCloseEnvV2),
    ('door-lock-v2', SawyerDoorLockEnvV2),
    ('basketball-v2', SawyerBasketballEnvV2),
    ('bin-picking-v2', SawyerBinPickingEnvV2),
    ('box-close-v2', SawyerBoxCloseEnvV2),
    ('button-press-topdown-v2', SawyerButtonPressTopdownEnvV2),
    ('button-press-topdown-wall-v2', SawyerButtonPressTopdownWallEnvV2),
    ('hand-insert-v2', SawyerHandInsertEnvV2),
    ('hammer-v2', SawyerHammerEnvV2),
    ('pick-place-wall-v2', SawyerPickPlaceWallEnvV2),
    ('pick-out-of-hole-v2', SawyerPickOutOfHoleEnvV2),
    ('push-back-v2', SawyerPushBackEnvV2),
    ('pick-place-v2', SawyerPickPlaceEnvV2),
    ('drawer-close-v2', SawyerDrawerCloseEnvV2)
))

# TROUBLE: ('lever-pull-v2', SawyerLeverPullEnvV2)


'''
('basketball-v2', SawyerBasketballEnvV2),
    ('bin-picking-v2', SawyerBinPickingEnvV2),
    ('box-close-v2', SawyerBoxCloseEnvV2),
    ('button-press-topdown-v2', SawyerButtonPressTopdownEnvV2),
    ('button-press-topdown-wall-v2', SawyerButtonPressTopdownWallEnvV2),
    ('button-press-v2', SawyerButtonPressEnvV2),
    ('button-press-wall-v2', SawyerButtonPressWallEnvV2),
    ('coffee-button-v2', SawyerCoffeeButtonEnvV2),
    ('coffee-pull-v2', SawyerCoffeePullEnvV2),
    ('coffee-push-v2', SawyerCoffeePushEnvV2),
    ('dial-turn-v2', SawyerDialTurnEnvV2),
    ('disassemble-v2', SawyerNutDisassembleEnvV2),
    ('door-close-v2', SawyerDoorCloseEnvV2),
    ('door-lock-v2', SawyerDoorLockEnvV2),
    ('door-open-v2', SawyerDoorEnvV2),
    ('door-unlock-v2', SawyerDoorUnlockEnvV2),
    ('hand-insert-v2', SawyerHandInsertEnvV2),
    ('drawer-close-v2', SawyerDrawerCloseEnvV2),
    ('drawer-open-v2', SawyerDrawerOpenEnvV2),
    ('faucet-open-v2', SawyerFaucetOpenEnvV2),
    ('faucet-close-v2', SawyerFaucetCloseEnvV2),
    ('hammer-v2', SawyerHammerEnvV2),
    ('handle-press-side-v2', SawyerHandlePressSideEnvV2),
    ('handle-press-v2', SawyerHandlePressEnvV2),
    ('handle-pull-side-v2', SawyerHandlePullSideEnvV2),
    ('handle-pull-v2', SawyerHandlePullEnvV2),
    ('lever-pull-v2', SawyerLeverPullEnvV2),
    ('peg-insert-side-v2', SawyerPegInsertionSideEnvV2),
    ('pick-place-wall-v2', SawyerPickPlaceWallEnvV2),
    ('pick-out-of-hole-v2', SawyerPickOutOfHoleEnvV2),
    ('reach-v2', SawyerReachEnvV2),
    ('push-back-v2', SawyerPushBackEnvV2),
    ('push-v2', SawyerPushEnvV2),
    ('pick-place-v2', SawyerPickPlaceEnvV2),
    ('plate-slide-v2', SawyerPlateSlideEnvV2),
    ('plate-slide-side-v2', SawyerPlateSlideSideEnvV2),
    ('plate-slide-back-v2', SawyerPlateSlideBackEnvV2),
    ('plate-slide-back-side-v2', SawyerPlateSlideBackSideEnvV2),
    ('peg-insert-side-v2', SawyerPegInsertionSideEnvV2),
    ('peg-unplug-side-v2', SawyerPegUnplugSideEnvV2),
    ('soccer-v2', SawyerSoccerEnvV2),
    ('stick-push-v2', SawyerStickPushEnvV2),
    ('stick-pull-v2', SawyerStickPullEnvV2),
    ('push-wall-v2', SawyerPushWallEnvV2),
    ('push-v2', SawyerPushEnvV2),
    ('reach-wall-v2', SawyerReachWallEnvV2),
    ('reach-v2', SawyerReachEnvV2),
    ('shelf-place-v2', SawyerShelfPlaceEnvV2),
    ('sweep-into-v2', SawyerSweepIntoGoalEnvV2),
    ('sweep-v2', SawyerSweepEnvV2),
    ('window-open-v2', SawyerWindowOpenEnvV2),
    ('window-close-v2', SawyerWindowCloseEnvV2),'''
>>>>>>> c2243379

MT50_V2_ARGS_KWARGS = {
    key: dict(args=[],
              kwargs={'task_id': list(ALL_V2_ENVIRONMENTS.keys()).index(key)})
    for key, _ in MT50_V2.items()
}

ML45_V2 = OrderedDict(
    (('train',
      OrderedDict((
          ('assembly-v2', SawyerNutAssemblyEnvV2),
          ('basketball-v2', SawyerBasketballEnvV2),
          ('button-press-topdown-v2', SawyerButtonPressTopdownEnvV2),
          ('button-press-topdown-wall-v2', SawyerButtonPressTopdownWallEnvV2),
          ('button-press-v2', SawyerButtonPressEnvV2),
          ('button-press-wall-v2', SawyerButtonPressWallEnvV2),
          ('coffee-button-v2', SawyerCoffeeButtonEnvV2),
          ('coffee-pull-v2', SawyerCoffeePullEnvV2),
          ('coffee-push-v2', SawyerCoffeePushEnvV2),
          ('dial-turn-v2', SawyerDialTurnEnvV2),
          ('disassemble-v2', SawyerNutDisassembleEnvV2),
          ('door-close-v2', SawyerDoorCloseEnvV2),
          ('door-open-v2', SawyerDoorEnvV2),
          ('drawer-close-v2', SawyerDrawerCloseEnvV2),
          ('drawer-open-v2', SawyerDrawerOpenEnvV2),
          ('faucet-open-v2', SawyerFaucetOpenEnvV2),
          ('faucet-close-v2', SawyerFaucetCloseEnvV2),
          ('hammer-v2', SawyerHammerEnvV2),
          ('handle-press-side-v2', SawyerHandlePressSideEnvV2),
          ('handle-press-v2', SawyerHandlePressEnvV2),
          ('handle-pull-side-v2', SawyerHandlePullSideEnvV2),
          ('handle-pull-v2', SawyerHandlePullEnvV2),
          ('lever-pull-v2', SawyerLeverPullEnvV2),
          ('peg-insert-side-v2', SawyerPegInsertionSideEnvV2),
          ('pick-place-wall-v2', SawyerPickPlaceWallEnvV2),
          ('pick-out-of-hole-v2', SawyerPickOutOfHoleEnvV2),
          ('reach-v2', SawyerReachEnvV2),
          ('push-back-v2', SawyerPushBackEnvV2),
          ('push-v2', SawyerPushEnvV2),
          ('pick-place-v2', SawyerPickPlaceEnvV2),
          ('plate-slide-v2', SawyerPlateSlideEnvV2),
          ('plate-slide-side-v2', SawyerPlateSlideSideEnvV2),
          ('plate-slide-back-v2', SawyerPlateSlideBackEnvV2),
          ('plate-slide-back-side-v2', SawyerPlateSlideBackSideEnvV2),
          ('peg-insert-side-v2', SawyerPegInsertionSideEnvV2),
          ('peg-unplug-side-v2', SawyerPegUnplugSideEnvV2),
          ('soccer-v2', SawyerSoccerEnvV2),
          ('stick-push-v2', SawyerStickPushEnvV2),
          ('stick-pull-v2', SawyerStickPullEnvV2),
          ('push-wall-v2', SawyerPushWallEnvV2),
          ('push-v2', SawyerPushEnvV2),
          ('reach-wall-v2', SawyerReachWallEnvV2),
          ('reach-v2', SawyerReachEnvV2),
          ('shelf-place-v2', SawyerShelfPlaceEnvV2),
          ('sweep-into-v2', SawyerSweepIntoGoalEnvV2),
          ('sweep-v2', SawyerSweepEnvV2),
          ('window-open-v2', SawyerWindowOpenEnvV2),
          ('window-close-v2', SawyerWindowCloseEnvV2),
      ))), ('test',
            OrderedDict((
                ('bin-picking-v2', SawyerBinPickingEnvV2),
                ('box-close-v2', SawyerBoxCloseEnvV2),
                ('hand-insert-v2', SawyerHandInsertEnvV2),
                ('door-lock-v2', SawyerDoorLockEnvV2),
                ('door-unlock-v2', SawyerDoorUnlockEnvV2),
            )))))

ml45_train_args_kwargs = {
    key: dict(args=[],
              kwargs={
                  'task_id': list(ALL_V2_ENVIRONMENTS.keys()).index(key),
              })
    for key, _ in ML45_V2['train'].items()
}

ml45_test_args_kwargs = {
    key: dict(args=[],
              kwargs={'task_id': list(ALL_V2_ENVIRONMENTS.keys()).index(key)})
    for key, _ in ML45_V2['test'].items()
}

ML45_ARGS_KWARGS = dict(
    train=ml45_train_args_kwargs,
    test=ml45_test_args_kwargs,
)


def create_hidden_goal_envs():
    hidden_goal_envs = {}
    for env_name, env_cls in ALL_V2_ENVIRONMENTS.items():
        d = {}

        def initialize(env, seed=None):
            if seed is not None:
                st0 = np.random.get_state()
                np.random.seed(seed)
            super(type(env), env).__init__()
            env._partially_observable = True
            env._freeze_rand_vec = False
            env._set_task_called = True
            env.reset()
            env._freeze_rand_vec = True
            if seed is not None:
                env.seed(seed)
                np.random.set_state(st0)

        d['__init__'] = initialize
        hg_env_name = re.sub("(^|[-])\s*([a-zA-Z])",
                             lambda p: p.group(0).upper(), env_name)
        hg_env_name = hg_env_name.replace("-", "")
        hg_env_key = '{}-goal-hidden'.format(env_name)
        hg_env_name = '{}GoalHidden'.format(hg_env_name)
        HiddenGoalEnvCls = type(hg_env_name, (env_cls, ), d)
        hidden_goal_envs[hg_env_key] = HiddenGoalEnvCls

    return OrderedDict(hidden_goal_envs)


def create_observable_goal_envs():
    observable_goal_envs = {}
    for env_name, env_cls in ALL_V2_ENVIRONMENTS.items():
        d = {}

        def initialize(env, seed=None):
            if seed is not None:
                st0 = np.random.get_state()
                np.random.seed(seed)
            super(type(env), env).__init__()
            env._partially_observable = False
            env._freeze_rand_vec = False
            env._set_task_called = True
            env.reset()
            env._freeze_rand_vec = True
            if seed is not None:
                env.seed(seed)
                np.random.set_state(st0)

        d['__init__'] = initialize
        og_env_name = re.sub("(^|[-])\s*([a-zA-Z])",
                             lambda p: p.group(0).upper(), env_name)
        og_env_name = og_env_name.replace("-", "")

        og_env_key = '{}-goal-observable'.format(env_name)
        og_env_name = '{}GoalObservable'.format(og_env_name)
        ObservableGoalEnvCls = type(og_env_name, (env_cls, ), d)
        observable_goal_envs[og_env_key] = ObservableGoalEnvCls

    return OrderedDict(observable_goal_envs)


ALL_V2_ENVIRONMENTS_GOAL_HIDDEN = create_hidden_goal_envs()
ALL_V2_ENVIRONMENTS_GOAL_OBSERVABLE = create_observable_goal_envs()<|MERGE_RESOLUTION|>--- conflicted
+++ resolved
@@ -491,12 +491,9 @@
 # ))
 
 MT50_V2 = OrderedDict((
-<<<<<<< HEAD
     ('plate-slide-v2', SawyerPlateSlideEnvV2),
     ('plate-slide-side-v2', SawyerPlateSlideSideEnvV2),
     ('plate-slide-back-v2', SawyerPlateSlideBackEnvV2),
-))
-=======
     ('door-unlock-v2', SawyerDoorUnlockEnvV2),
     ('door-lock-v2', SawyerDoorLockEnvV2),
     ('door-close-v2', SawyerDoorCloseEnvV2),
@@ -571,7 +568,6 @@
     ('sweep-v2', SawyerSweepEnvV2),
     ('window-open-v2', SawyerWindowOpenEnvV2),
     ('window-close-v2', SawyerWindowCloseEnvV2),'''
->>>>>>> c2243379
 
 MT50_V2_ARGS_KWARGS = {
     key: dict(args=[],
