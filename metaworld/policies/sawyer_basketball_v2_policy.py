--- conflicted
+++ resolved
@@ -19,23 +19,11 @@
 
     def get_action(self, obs):
         o_d = self._parse_obs(obs)
-
-<<<<<<< HEAD
-        action = Action({
-            'delta_pos': np.arange(3),
-            'grab_effort': 3
-        })
-
-        action['delta_pos'] = move(o_d['hand_pos'], to_xyz=self._desired_pos(o_d), p=50.)
-        action['grab_effort'] = self._grab_effort(o_d)
-
-=======
         action = Action({"delta_pos": np.arange(3), "grab_effort": 3})
         action["delta_pos"] = move(
             o_d["hand_pos"], to_xyz=self._desired_pos(o_d), p=25.0
         )
         action["grab_effort"] = self._grab_effort(o_d)
->>>>>>> 6185e1c6
         return action.array
 
     @staticmethod
@@ -45,7 +33,6 @@
         # X is given by hoop_pos
         # Y varies between .85 and .9, so we take avg
         # Z is constant at .35
-<<<<<<< HEAD
         pos_hoop = np.array([o_d['hoop_x'], .875, .35])
 
         if np.linalg.norm(pos_curr[:2] - pos_ball[:2]) > .04:
@@ -55,31 +42,10 @@
         elif abs(pos_ball[2] - pos_hoop[2]) > 0.025:
             return np.array([pos_curr[0], pos_curr[1], pos_hoop[2]])
         else:
-=======
-        pos_hoop = np.array([o_d["hoop_x"], 0.875, 0.35])
-
-        if np.linalg.norm(pos_curr[:2] - pos_ball[:2]) > 0.04:
-            return pos_ball + np.array([0.0, 0.0, 0.3])
-        elif abs(pos_curr[2] - pos_ball[2]) > 0.025:
-            return pos_ball
-        elif abs(pos_ball[2] - pos_hoop[2]) > 0.05:
-            print("not above hoop")
-            return np.array([pos_curr[0], pos_curr[1], pos_hoop[2]])
-        else:
-            print("move to hoop")
->>>>>>> 6185e1c6
             return pos_hoop
 
     @staticmethod
     def _grab_effort(o_d):
-<<<<<<< HEAD
-        pos_curr = o_d['hand_pos']
-        pos_ball = o_d['ball_pos']
-
-        if np.linalg.norm(pos_curr[:2] - pos_ball[:2]) > 0.04 \
-            or abs(pos_curr[2] - pos_ball[2]) > 0.15:
-            return -1.
-=======
         pos_curr = o_d["hand_pos"]
         pos_ball = o_d["ball_pos"]
         if (
@@ -87,6 +53,5 @@
             or abs(pos_curr[2] - pos_ball[2]) > 0.15
         ):
             return -1.0
->>>>>>> 6185e1c6
         else:
             return 0.6