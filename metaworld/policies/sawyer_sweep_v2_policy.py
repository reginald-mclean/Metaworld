--- conflicted
+++ resolved
@@ -36,11 +36,7 @@
 
         if pos_curr[0] < 0.2:
             if np.linalg.norm(pos_curr[:2] - pos_cube[:2]) > 0.04:
-<<<<<<< HEAD
-                return pos_cube + np.array([0., 0., 0.3])
-=======
                 return pos_cube + np.array([0.0, 0.0, 0.3])
->>>>>>> 6185e1c6
             elif abs(pos_curr[2] - pos_cube[2]) > 0.04:
                 return pos_cube
 
