import numpy as np

from metaworld.policies.action import Action
from metaworld.policies.policy import Policy, assert_fully_parsed, move


class SawyerBoxCloseV2Policy(Policy):
    @staticmethod
    @assert_fully_parsed
    def _parse_obs(obs):
        return {
            "hand_pos": obs[:3],
            "gripper": obs[3],
            "lid_pos": obs[4:7],
            "extra_info_1": obs[7:-3],
            "box_pos": obs[-3:-1],
            "extra_info_2": obs[-1],
        }

    def get_action(self, obs):
        o_d = self._parse_obs(obs)

        action = Action({"delta_pos": np.arange(3), "grab_effort": 3})
        action["delta_pos"] = move(
            o_d["hand_pos"], to_xyz=self._desired_pos(o_d), p=25.0
        )
        action["grab_effort"] = self._grab_effort(o_d)

        return action.array

    @staticmethod
    def _desired_pos(o_d):
        pos_curr = o_d["hand_pos"]
        pos_lid = o_d["lid_pos"] + np.array([0.0, 0.0, +0.02])
        pos_box = np.array([*o_d["box_pos"], 0.15]) + np.array([0.0, 0.0, 0.0])

        # If error in the XY plane is greater than 0.02, place end effector above the puck
<<<<<<< HEAD
        if np.linalg.norm(pos_curr[:2] - pos_lid[:2]) > 0.01:
            return np.array([*pos_lid[:2], 0.2])
        # Once XY error is low enough, drop end effector down on top of puck
        elif abs(pos_curr[2] - pos_lid[2]) > 0.05:
            return pos_lid
        # If not at the same Z height as the goal, move up to that plane
        elif abs(pos_curr[2] - pos_box[2]) > 0.04:
            return np.array([pos_curr[0], pos_curr[1], pos_box[2]])
        # Move to the goal
        else:
=======
        if np.linalg.norm(pos_curr[:2] - pos_lid[:2]) > 0.02:
            print("move to puck")
            print(np.linalg.norm(pos_curr[:2] - pos_lid[:2]))
            return np.array([*pos_lid[:2], 0.2])
        # Once XY error is low enough, drop end effector down on top of puck
        elif abs(pos_curr[2] - pos_lid[2]) > 0.05:
            print("move to lid")
            print(abs(pos_curr[2] - pos_lid[2]))
            return pos_lid
        # If not at the same Z height as the goal, move up to that plane
        elif abs(pos_curr[2] - pos_box[2]) > 0.005:
            print("move up to goal")
            print(abs(pos_curr[2] - pos_box[2]))
            return np.array([pos_curr[0], pos_curr[1], pos_box[2] + 0.2])
        # Move to the goal
        else:
            print("move to goal")
            print(abs(pos_curr[2] - pos_box[2]))
>>>>>>> 6185e1c6
            return pos_box

    @staticmethod
    def _grab_effort(o_d):
<<<<<<< HEAD
        pos_curr = o_d['hand_pos']
        pos_lid = o_d['lid_pos'] + np.array([.0, .0, +.02])

        if np.linalg.norm(pos_curr[:2] - pos_lid[:2]) > 0.01 or abs(pos_curr[2] - pos_lid[2]) > 0.13:
            return .5
=======
        pos_curr = o_d["hand_pos"]
        pos_lid = o_d["lid_pos"] + np.array([0.0, 0.0, +0.02])

        if (
            np.linalg.norm(pos_curr[:2] - pos_lid[:2]) > 0.01
            or abs(pos_curr[2] - pos_lid[2]) > 0.13
        ):
            return 0.5
>>>>>>> 6185e1c6
        # While end effector is moving down toward the puck, begin closing the grabber
        else:
            return 1.0<|MERGE_RESOLUTION|>--- conflicted
+++ resolved
@@ -35,7 +35,6 @@
         pos_box = np.array([*o_d["box_pos"], 0.15]) + np.array([0.0, 0.0, 0.0])
 
         # If error in the XY plane is greater than 0.02, place end effector above the puck
-<<<<<<< HEAD
         if np.linalg.norm(pos_curr[:2] - pos_lid[:2]) > 0.01:
             return np.array([*pos_lid[:2], 0.2])
         # Once XY error is low enough, drop end effector down on top of puck
@@ -46,37 +45,10 @@
             return np.array([pos_curr[0], pos_curr[1], pos_box[2]])
         # Move to the goal
         else:
-=======
-        if np.linalg.norm(pos_curr[:2] - pos_lid[:2]) > 0.02:
-            print("move to puck")
-            print(np.linalg.norm(pos_curr[:2] - pos_lid[:2]))
-            return np.array([*pos_lid[:2], 0.2])
-        # Once XY error is low enough, drop end effector down on top of puck
-        elif abs(pos_curr[2] - pos_lid[2]) > 0.05:
-            print("move to lid")
-            print(abs(pos_curr[2] - pos_lid[2]))
-            return pos_lid
-        # If not at the same Z height as the goal, move up to that plane
-        elif abs(pos_curr[2] - pos_box[2]) > 0.005:
-            print("move up to goal")
-            print(abs(pos_curr[2] - pos_box[2]))
-            return np.array([pos_curr[0], pos_curr[1], pos_box[2] + 0.2])
-        # Move to the goal
-        else:
-            print("move to goal")
-            print(abs(pos_curr[2] - pos_box[2]))
->>>>>>> 6185e1c6
             return pos_box
 
     @staticmethod
     def _grab_effort(o_d):
-<<<<<<< HEAD
-        pos_curr = o_d['hand_pos']
-        pos_lid = o_d['lid_pos'] + np.array([.0, .0, +.02])
-
-        if np.linalg.norm(pos_curr[:2] - pos_lid[:2]) > 0.01 or abs(pos_curr[2] - pos_lid[2]) > 0.13:
-            return .5
-=======
         pos_curr = o_d["hand_pos"]
         pos_lid = o_d["lid_pos"] + np.array([0.0, 0.0, +0.02])
 
@@ -85,7 +57,6 @@
             or abs(pos_curr[2] - pos_lid[2]) > 0.13
         ):
             return 0.5
->>>>>>> 6185e1c6
         # While end effector is moving down toward the puck, begin closing the grabber
         else:
             return 1.0