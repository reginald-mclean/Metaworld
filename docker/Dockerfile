--- conflicted
+++ resolved
@@ -7,7 +7,6 @@
 RUN apt-get -y update \
     && apt-get install --no-install-recommends -y \
     libglu1-mesa-dev libgl1-mesa-dev libosmesa6-dev \
-<<<<<<< HEAD
     xvfb unzip patchelf ffmpeg cmake swig git\
     && apt-get autoremove -y \
     && apt-get clean \
@@ -19,28 +18,6 @@
 RUN pip install .[testing]
 RUN git clone https://github.com/reginald-mclean/Gymnasium.git
 RUN pip install -e Gymnasium
-=======
-    xvfb unzip patchelf ffmpeg cmake swig \
-    && apt-get autoremove -y \
-    && apt-get clean \
-    && rm -rf /var/lib/apt/lists/* \
-    # Download mujoco
-    && mkdir /root/.mujoco \
-    && cd /root/.mujoco \
-    && wget -qO- 'https://github.com/deepmind/mujoco/releases/download/2.1.0/mujoco210-linux-x86_64.tar.gz' | tar -xzvf -
 
-ENV LD_LIBRARY_PATH="$LD_LIBRARY_PATH:/root/.mujoco/mujoco210/bin"
-
-# Build mujoco-py from source. Pypi installs wheel packages and Cython won't recompile old file versions in the Github Actions CI.
-# Thus generating the following error https://github.com/cython/cython/pull/4428
-RUN git clone https://github.com/openai/mujoco-py.git\
-    && cd mujoco-py \
-    && pip install -e .
-
-COPY . /usr/local/metaworld/
-WORKDIR /usr/local/metaworld/
-
-RUN pip install .[testing]
->>>>>>> 3e385970
 
 ENTRYPOINT ["/usr/local/metaworld/docker/entrypoint"]