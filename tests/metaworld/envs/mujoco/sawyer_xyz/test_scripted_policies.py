import pytest

from metaworld.envs.mujoco.env_dict import ALL_V1_ENVIRONMENTS, ALL_V2_ENVIRONMENTS
from metaworld.policies import *
from tests.metaworld.envs.mujoco.sawyer_xyz.utils import trajectory_summary


test_cases_old_nonoise = [
    # This should contain configs where a V2 policy is running in a V1 env.
    # name, policy, action noise pct, success rate
    ['bin-picking-v1', SawyerBinPickingV2Policy(), .0, .50],
    ['handle-press-side-v1', SawyerHandlePressSideV2Policy(), .0, .05],
    ['lever-pull-v1', SawyerLeverPullV2Policy(), .0, .0],
    ['peg-insert-side-v1', SawyerPegInsertionSideV2Policy(), .0, .0],
    ['plate-slide-back-side-v1', SawyerPlateSlideBackSideV2Policy(), .0, 1.],
    ['window-open-v1', SawyerWindowOpenV2Policy(), .0, 0.85],
    ['window-close-v1', SawyerWindowCloseV2Policy(), .0, 0.37],
]

test_cases_old_noisy = [
    # This should contain configs where a V2 policy is running in a V1 env.
    # name, policy, action noise pct, success rate
    ['bin-picking-v1', SawyerBinPickingV2Policy(), .1, .40],
    ['handle-press-side-v1', SawyerHandlePressSideV2Policy(), .1, .77],
    ['lever-pull-v1', SawyerLeverPullV2Policy(), .1, .0],
    ['peg-insert-side-v1', SawyerPegInsertionSideV2Policy(), .1, .0],
    ['plate-slide-back-side-v1', SawyerPlateSlideBackSideV2Policy(), .1, 0.30],
    ['window-open-v1', SawyerWindowOpenV2Policy(), .1, 0.81],
    ['window-close-v1', SawyerWindowCloseV2Policy(), .1, 0.37],
]

test_cases_latest_nonoise = [
    # name, policy, action noise pct, success rate
    ['assembly-v1', SawyerAssemblyV1Policy(), .0, 1.],
    ['assembly-v2', SawyerAssemblyV2Policy(), .0, 1.],
    ['basketball-v1', SawyerBasketballV1Policy(), .0, .98],
    ['basketball-v2', SawyerBasketballV2Policy(), .0, .98],
    ['bin-picking-v2', SawyerBinPickingV2Policy(), .0, .98],
    ['box-close-v1', SawyerBoxCloseV1Policy(), .0, .85],
    ['box-close-v2', SawyerBoxCloseV2Policy(), .0, .90],
    ['button-press-topdown-v1', SawyerButtonPressTopdownV1Policy(), .0, 1.],
    ['button-press-topdown-v2', SawyerButtonPressTopdownV2Policy(), .0, .95],
    ['button-press-topdown-wall-v1', SawyerButtonPressTopdownWallV1Policy(), .0, 1.],
    ['button-press-topdown-wall-v2', SawyerButtonPressTopdownWallV2Policy(), .0, .95],
    ['button-press-v1', SawyerButtonPressV1Policy(), .0, 1.],
    ['button-press-v2', SawyerButtonPressV2Policy(), .0, 1.],
    ['button-press-wall-v1', SawyerButtonPressWallV1Policy(), .0, 1.],
    ['button-press-wall-v2', SawyerButtonPressWallV2Policy(), .0, .93],
    ['coffee-button-v1', SawyerCoffeeButtonV1Policy(), .0, 1.],
    ['coffee-button-v2', SawyerCoffeeButtonV2Policy(), .0, 1.],
    ['coffee-pull-v1', SawyerCoffeePullV1Policy(), .0, .96],
    ['coffee-pull-v2', SawyerCoffeePullV2Policy(), .0, .94],
    ['coffee-push-v1', SawyerCoffeePushV1Policy(), .0, .93],
    ['coffee-push-v2', SawyerCoffeePushV2Policy(), .0, .93],
    ['dial-turn-v1', SawyerDialTurnV1Policy(), .0, 0.96],
    ['dial-turn-v2', SawyerDialTurnV2Policy(), .0, 0.96],
    ['disassemble-v1', SawyerDisassembleV1Policy(), .0, .96],
    ['disassemble-v2', SawyerDisassembleV2Policy(), .0, .92],
    ['door-close-v1', SawyerDoorCloseV1Policy(), .0, .99],
    ['door-close-v2', SawyerDoorCloseV2Policy(), .0, .99],
    ['door-lock-v1', SawyerDoorLockV1Policy(), .0, 1.],
    ['door-lock-v2', SawyerDoorLockV2Policy(), .0, 1.],
    ['door-open-v1', SawyerDoorOpenV1Policy(), .0, .98],
    ['door-open-v2', SawyerDoorOpenV2Policy(), .0, .94],
    ['door-unlock-v1', SawyerDoorUnlockV1Policy(), .0, 1.],
    ['door-unlock-v2', SawyerDoorUnlockV2Policy(), .0, 1.],
    ['drawer-close-v1', SawyerDrawerCloseV1Policy(), .0, .99],
    ['drawer-close-v2', SawyerDrawerCloseV2Policy(), .0, .99],
    ['drawer-open-v1', SawyerDrawerOpenV1Policy(), .0, .99],
    ['drawer-open-v2', SawyerDrawerOpenV2Policy(), .0, .99],
    ['faucet-close-v1', SawyerFaucetCloseV1Policy(), .0, 1.],
    ['faucet-close-v2', SawyerFaucetCloseV2Policy(), .0, 1.],
    ['faucet-open-v1', SawyerFaucetOpenV1Policy(), .0, 1.],
    ['faucet-open-v2', SawyerFaucetOpenV2Policy(), .0, 1.],
    ['hammer-v1', SawyerHammerV1Policy(), .0, 1.],
    ['hammer-v2', SawyerHammerV2Policy(), .0, 1.],
    ['hand-insert-v1', SawyerHandInsertV1Policy(), .0, 0.96],
    ['hand-insert-v2', SawyerHandInsertV2Policy(), .0, 0.96],
    ['handle-press-side-v2', SawyerHandlePressSideV2Policy(), .0, .99],
    ['handle-press-v1', SawyerHandlePressV1Policy(), .0, 1.],
    ['handle-press-v2', SawyerHandlePressV2Policy(), .0, 1.],
    ['handle-pull-v1', SawyerHandlePullV1Policy(), .0, 1.],
    ['handle-pull-v2', SawyerHandlePullV2Policy(), .0, 0.93],
    ['handle-pull-side-v1', SawyerHandlePullSideV1Policy(), .0, .92],
    ['handle-pull-side-v2', SawyerHandlePullSideV2Policy(), .0, 1.],
    ['peg-insert-side-v2', SawyerPegInsertionSideV2Policy(), .0, .89],
    ['lever-pull-v2', SawyerLeverPullV2Policy(), .0, .94],
    ['peg-unplug-side-v1', SawyerPegUnplugSideV1Policy(), .0, .99],
    ['peg-unplug-side-v2', SawyerPegUnplugSideV2Policy(), .0, .99],
    ['pick-out-of-hole-v1', SawyerPickOutOfHoleV1Policy(), .0, 1.],
    ['pick-out-of-hole-v2', SawyerPickOutOfHoleV2Policy(), .0, 1.],
    ['pick-place-v2', SawyerPickPlaceV2Policy(), .0, .95],
    ['pick-place-wall-v2', SawyerPickPlaceWallV2Policy(), .0, .95],
    ['plate-slide-back-side-v2', SawyerPlateSlideBackSideV2Policy(), .0, 1.],
    ['plate-slide-back-v1', SawyerPlateSlideBackV1Policy(), .0, 1.],
    ['plate-slide-back-v2', SawyerPlateSlideBackV2Policy(), .0, 1.],
    ['plate-slide-side-v1', SawyerPlateSlideSideV1Policy(), .0, 1.],
    ['plate-slide-side-v2', SawyerPlateSlideSideV2Policy(), .0, 1.],
    ['plate-slide-v1', SawyerPlateSlideV1Policy(), .0, 1.],
    ['plate-slide-v2', SawyerPlateSlideV2Policy(), .0, 1.],
    ['reach-v2', SawyerReachV2Policy(), .0, .99],
    ['reach-wall-v2', SawyerReachWallV2Policy(), 0.0, .98],
    ['push-back-v1', SawyerPushBackV1Policy(), .0, .97],
    ['push-back-v2', SawyerPushBackV2Policy(), .0, .97],
    ['push-v2', SawyerPushV2Policy(), .0, .97],
    ['push-wall-v2', SawyerPushWallV2Policy(), .0, .97],
    ['shelf-place-v1', SawyerShelfPlaceV1Policy(), .0, .96],
    ['shelf-place-v2', SawyerShelfPlaceV2Policy(), .0, .96],
    ['soccer-v1', SawyerSoccerV1Policy(), .0, .88],
    ['soccer-v2', SawyerSoccerV2Policy(), .0, .88],
    ['stick-pull-v1', SawyerStickPullV1Policy(), .0, 0.95],
    ['stick-pull-v2', SawyerStickPullV2Policy(), .0, 0.96],
    ['stick-push-v1', SawyerStickPushV1Policy(), .0, 0.98],
    ['stick-push-v2', SawyerStickPushV2Policy(), .0, 0.98],
    ['sweep-into-v1', SawyerSweepIntoV1Policy(), .0, 1.],
    ['sweep-into-v2',  SawyerSweepIntoV2Policy(), .0, 0.98],
    ['sweep-v1', SawyerSweepV1Policy(), .0, 1.],
    ['sweep-v2', SawyerSweepV2Policy(), .0, 0.99],
    ['window-close-v2', SawyerWindowCloseV2Policy(), 0., .98],
    ['window-open-v2', SawyerWindowOpenV2Policy(), 0., .94],
]

test_cases_latest_noisy = [
    # name, policy, action noise pct, success rate
    ['assembly-v1', SawyerAssemblyV1Policy(), .1, .69],
    ['assembly-v2', SawyerAssemblyV2Policy(), .1, .70],
    ['basketball-v1', SawyerBasketballV1Policy(), .1, .97],
    ['basketball-v2', SawyerBasketballV2Policy(), .1, .96],
    ['bin-picking-v2', SawyerBinPickingV2Policy(), .1, .96],
    ['box-close-v1', SawyerBoxCloseV1Policy(), .1, .84],
    ['box-close-v2', SawyerBoxCloseV2Policy(), .1, .82],
    ['button-press-topdown-v1', SawyerButtonPressTopdownV1Policy(), .1, .98],
    ['button-press-topdown-v2', SawyerButtonPressTopdownV2Policy(), .1, .93],
    ['button-press-topdown-wall-v1', SawyerButtonPressTopdownWallV1Policy(), .1, .99],
    ['button-press-topdown-wall-v2', SawyerButtonPressTopdownWallV2Policy(), .1, .95],
    ['button-press-v1', SawyerButtonPressV1Policy(), .1, .98],
    ['button-press-v2', SawyerButtonPressV2Policy(), .1, .98],
    ['button-press-wall-v1', SawyerButtonPressWallV1Policy(), .1, .94],
    ['button-press-wall-v2', SawyerButtonPressWallV2Policy(), .1, .92],
    ['coffee-button-v1', SawyerCoffeeButtonV1Policy(), .1, .99],
    ['coffee-button-v2', SawyerCoffeeButtonV2Policy(), .1, .99],
    ['coffee-pull-v1', SawyerCoffeePullV1Policy(), .1, .95],
    ['coffee-pull-v2', SawyerCoffeePullV2Policy(), .1, .82],
    ['coffee-push-v1', SawyerCoffeePushV1Policy(), .1, .86],
    ['coffee-push-v2', SawyerCoffeePushV2Policy(), .1, .88],
    ['dial-turn-v1', SawyerDialTurnV1Policy(), .1, 0.84],
    ['dial-turn-v2', SawyerDialTurnV2Policy(), .1, 0.84],
    ['disassemble-v1', SawyerDisassembleV1Policy(), .1, .91],
    ['disassemble-v2', SawyerDisassembleV2Policy(), .1, .88],
    ['door-close-v1', SawyerDoorCloseV1Policy(), .1, .99],
    ['door-close-v2', SawyerDoorCloseV2Policy(), .1, .97],
    ['door-lock-v1', SawyerDoorLockV1Policy(), .1, 1.],
    ['door-lock-v2', SawyerDoorLockV2Policy(), .1, .96],
    ['door-open-v1', SawyerDoorOpenV1Policy(), .1, .93],
    ['door-open-v2', SawyerDoorOpenV2Policy(), .1, .92],
    ['door-unlock-v1', SawyerDoorUnlockV1Policy(), .1, .96],
    ['door-unlock-v2', SawyerDoorUnlockV2Policy(), .1, .97],
    ['drawer-close-v1', SawyerDrawerCloseV1Policy(), .1, .64],
    ['drawer-close-v2', SawyerDrawerCloseV2Policy(), .1, .99],
    ['drawer-open-v1', SawyerDrawerOpenV1Policy(), .1, .97],
    ['drawer-open-v2', SawyerDrawerOpenV2Policy(), .1, .97],
    ['faucet-close-v1', SawyerFaucetCloseV1Policy(), .1, .93],
    ['faucet-close-v2', SawyerFaucetCloseV2Policy(), .1, 1.],
    ['faucet-open-v1', SawyerFaucetOpenV1Policy(), .1, .99],
    ['faucet-open-v2', SawyerFaucetOpenV2Policy(), .1, .99],
    ['hammer-v1', SawyerHammerV1Policy(), .1, .97],
    ['hammer-v2', SawyerHammerV2Policy(), .1, .96],
    ['hand-insert-v1', SawyerHandInsertV1Policy(), .1, 0.95],
<<<<<<< HEAD
    ['hand-insert-v2', SawyerHandInsertV2Policy(), .1, 0.94],
=======
    ['hand-insert-v2', SawyerHandInsertV2Policy(), .1, 0.86],
>>>>>>> 9e3863d3
    ['handle-press-side-v2', SawyerHandlePressSideV2Policy(), .1, .98],
    ['handle-press-v1', SawyerHandlePressV1Policy(), .1, 1.],
    ['handle-press-v2', SawyerHandlePressV2Policy(), .1, 1.],
    ['handle-pull-v1', SawyerHandlePullV1Policy(), .1, 1.],
    ['handle-pull-v2', SawyerHandlePullV2Policy(), .1, .99],
    ['handle-pull-side-v1', SawyerHandlePullSideV1Policy(), .1, .75],
    ['handle-pull-side-v2', SawyerHandlePullSideV2Policy(), .1, .71],
    ['peg-insert-side-v2', SawyerPegInsertionSideV2Policy(), .1, .87],
    ['lever-pull-v2', SawyerLeverPullV2Policy(), .1, .89],
    ['peg-unplug-side-v1', SawyerPegUnplugSideV1Policy(), .1, .97],
    ['peg-unplug-side-v2', SawyerPegUnplugSideV2Policy(), .1, .80],
    ['pick-out-of-hole-v1', SawyerPickOutOfHoleV1Policy(), .1, .87],
    ['pick-out-of-hole-v2', SawyerPickOutOfHoleV2Policy(), .1, .89],
    ['pick-place-v2', SawyerPickPlaceV2Policy(), .1, .83],
    ['pick-place-wall-v2', SawyerPickPlaceWallV2Policy(), .1, .83],
    ['plate-slide-back-side-v2', SawyerPlateSlideBackSideV2Policy(), .1, .95],
    ['plate-slide-back-v1', SawyerPlateSlideBackV1Policy(), .1, .95],
    ['plate-slide-back-v2', SawyerPlateSlideBackV2Policy(), .1, .94],
    ['plate-slide-side-v1', SawyerPlateSlideSideV1Policy(), .1, .76],
    ['plate-slide-side-v2', SawyerPlateSlideSideV2Policy(), .1, .78],
    ['plate-slide-v1', SawyerPlateSlideV1Policy(), .1, .97],
    ['plate-slide-v2', SawyerPlateSlideV2Policy(), .1, .97],
    ['reach-v2', SawyerReachV2Policy(), .1, .98],
    ['reach-wall-v2', SawyerReachWallV2Policy(), .1, .96],
    ['push-back-v1', SawyerPushBackV1Policy(), .1, .90],
    ['push-back-v2', SawyerPushBackV2Policy(), .0, .91],
    ['push-v2', SawyerPushV2Policy(), .1, .89],
    ['push-wall-v2', SawyerPushWallV2Policy(), .1, .82],
    ['shelf-place-v1', SawyerShelfPlaceV1Policy(), .1, .90],
    ['shelf-place-v2', SawyerShelfPlaceV2Policy(), .1, .89],
    ['soccer-v1', SawyerSoccerV1Policy(), .1, .91],
<<<<<<< HEAD
    ['soccer-v2', SawyerSoccerV2Policy(), .1, .91],
    ['stick-pull-v1', SawyerStickPullV1Policy(), .1, 0.85],
    ['stick-pull-v2', SawyerStickPullV2Policy(), .1, 0.86],
=======
    ['soccer-v2', SawyerSoccerV2Policy(), .1, .81],
    ['stick-pull-v1', SawyerStickPullV1Policy(), .1, 0.81],
    ['stick-pull-v2', SawyerStickPullV2Policy(), .1, 0.81],
>>>>>>> 9e3863d3
    ['stick-push-v1', SawyerStickPushV1Policy(), .1, 0.95],
    ['stick-push-v2', SawyerStickPushV2Policy(), .1, 0.95],
    ['sweep-into-v1', SawyerSweepIntoV1Policy(), .1, 1.],
    ['sweep-into-v2',  SawyerSweepIntoV2Policy(), .1, 0.86],
    ['sweep-v1', SawyerSweepV1Policy(), .1, 1.],
    ['sweep-v2', SawyerSweepV2Policy(), .0, 0.99],
    ['window-close-v2', SawyerWindowCloseV2Policy(), .1, .95],
    ['window-open-v2', SawyerWindowOpenV2Policy(), .1, .93],
]

# Combine test cases into a single array to pass to parameterized test function
test_cases = []
for row in test_cases_old_nonoise:
    test_cases.append(pytest.param(*row, marks=pytest.mark.skip))
for row in test_cases_old_noisy:
    test_cases.append(pytest.param(*row, marks=pytest.mark.skip))
for row in test_cases_latest_nonoise:
    test_cases.append(pytest.param(*row, marks=pytest.mark.skip))
for row in test_cases_latest_noisy:
    test_cases.append(pytest.param(*row, marks=pytest.mark.basic))

ALL_ENVS = {**ALL_V1_ENVIRONMENTS, **ALL_V2_ENVIRONMENTS}


@pytest.fixture(scope='function')
def env(request):
    e = ALL_ENVS[request.param]()
    e._partially_observable = False
    e._freeze_rand_vec = False
    e._set_task_called = True
    return e


@pytest.mark.parametrize(
    'env,policy,act_noise_pct,expected_success_rate',
    test_cases,
    indirect=['env']
)
def test_scripted_policy(env, policy, act_noise_pct, expected_success_rate, iters=100):
    """Tests whether a given policy solves an environment in a stateless manner
    Args:
        env (metaworld.envs.MujocoEnv): Environment to test
        policy (metaworld.policies.policy.Policy): Policy that's supposed to
            succeed in env
        act_noise_pct (np.ndarray): Decimal value(s) indicating std deviation of
            the noise as a % of action space
        expected_success_rate (float): Decimal value indicating % of runs that
            must be successful
        iters (int): How many times the policy should be tested
    """
    assert len(vars(policy)) == 0, \
        '{} has state variable(s)'.format(policy.__class__.__name__)

    successes = 0
    for _ in range(iters):
        successes += float(trajectory_summary(env, policy, act_noise_pct, render=False)[0])
    print(successes)
    assert successes >= expected_success_rate * iters<|MERGE_RESOLUTION|>--- conflicted
+++ resolved
@@ -166,11 +166,7 @@
     ['hammer-v1', SawyerHammerV1Policy(), .1, .97],
     ['hammer-v2', SawyerHammerV2Policy(), .1, .96],
     ['hand-insert-v1', SawyerHandInsertV1Policy(), .1, 0.95],
-<<<<<<< HEAD
-    ['hand-insert-v2', SawyerHandInsertV2Policy(), .1, 0.94],
-=======
     ['hand-insert-v2', SawyerHandInsertV2Policy(), .1, 0.86],
->>>>>>> 9e3863d3
     ['handle-press-side-v2', SawyerHandlePressSideV2Policy(), .1, .98],
     ['handle-press-v1', SawyerHandlePressV1Policy(), .1, 1.],
     ['handle-press-v2', SawyerHandlePressV2Policy(), .1, 1.],
@@ -202,15 +198,9 @@
     ['shelf-place-v1', SawyerShelfPlaceV1Policy(), .1, .90],
     ['shelf-place-v2', SawyerShelfPlaceV2Policy(), .1, .89],
     ['soccer-v1', SawyerSoccerV1Policy(), .1, .91],
-<<<<<<< HEAD
-    ['soccer-v2', SawyerSoccerV2Policy(), .1, .91],
-    ['stick-pull-v1', SawyerStickPullV1Policy(), .1, 0.85],
-    ['stick-pull-v2', SawyerStickPullV2Policy(), .1, 0.86],
-=======
     ['soccer-v2', SawyerSoccerV2Policy(), .1, .81],
     ['stick-pull-v1', SawyerStickPullV1Policy(), .1, 0.81],
     ['stick-pull-v2', SawyerStickPullV2Policy(), .1, 0.81],
->>>>>>> 9e3863d3
     ['stick-push-v1', SawyerStickPushV1Policy(), .1, 0.95],
     ['stick-push-v2', SawyerStickPushV2Policy(), .1, 0.95],
     ['sweep-into-v1', SawyerSweepIntoV1Policy(), .1, 1.],
