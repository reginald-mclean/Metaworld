"""Sets up the project."""

from setuptools import setup

<<<<<<< HEAD
setup()
=======
# Required dependencies
required = [
    # Please keep alphabetized
    "gymnasium>=0.28.1",
    "mujoco",
    "numpy>=1.18",
    "scipy",
]


# Development dependencies
extras = dict()
extras["dev"] = [
    # Please keep alphabetized
    "ipdb",
    "memory_profiler",
    "pylint",
    "pyquaternion==0.9.5",
    "pytest>=4.4.0",  # Required for pytest-xdist
    "pytest-xdist",
    "scipy",
]


setup(
    name="metaworld",
    version="0.1.0",
    packages=find_packages(),
    include_package_data=True,
    install_requires=required,
    extras_require=extras,
    python_requires='>3.7'
)
>>>>>>> 63655f9a
<|MERGE_RESOLUTION|>--- conflicted
+++ resolved
@@ -1,41 +1,4 @@
 """Sets up the project."""
 
 from setuptools import setup
-
-<<<<<<< HEAD
-setup()
-=======
-# Required dependencies
-required = [
-    # Please keep alphabetized
-    "gymnasium>=0.28.1",
-    "mujoco",
-    "numpy>=1.18",
-    "scipy",
-]
-
-
-# Development dependencies
-extras = dict()
-extras["dev"] = [
-    # Please keep alphabetized
-    "ipdb",
-    "memory_profiler",
-    "pylint",
-    "pyquaternion==0.9.5",
-    "pytest>=4.4.0",  # Required for pytest-xdist
-    "pytest-xdist",
-    "scipy",
-]
-
-
-setup(
-    name="metaworld",
-    version="0.1.0",
-    packages=find_packages(),
-    include_package_data=True,
-    install_requires=required,
-    extras_require=extras,
-    python_requires='>3.7'
-)
->>>>>>> 63655f9a
+setup()